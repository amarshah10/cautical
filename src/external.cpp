--- conflicted
+++ resolved
@@ -682,11 +682,7 @@
       checker->add (lit);
   } else if (constraint.size ())
     LOG (constraint, "constraint satisfied and ignored");
-<<<<<<< HEAD
-    
-=======
-
->>>>>>> 7699be33
+
   // Add original clauses as last step, failing () and failed_constraint ()
   // might add more external clauses (due to lazy explanation)
   for (const auto lit : original)
