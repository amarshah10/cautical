/*------------------------------------------------------------------------*/

// To simplify the build process without 'make', you can disable the
// generation of 'build.hpp' through '../scripts/make-build-header.sh' by
// defining '-DNBUILD'.  Then we try to guess part of the configuration.

#ifndef NBUILD
#if __GNUC__ > 4
#if __has_include(<build.hpp>)
#include <build.hpp>
#endif // __has_include
#else
#include <build.hpp>
#endif // __GNUC > 4
#endif // NBUILD

/*------------------------------------------------------------------------*/

// We prefer short 3 character version numbers made of digits and lower case
// letters only, which gives 36^3 = 46656 different versions.  The following
// macro is used for the non-standard build process and only set from
// the file '../VERSION' with '../scripts/update-version.sh'.  The standard
// build process relies on 'VERSION' to be defined in 'build.hpp'.

#ifdef NBUILD
#ifndef VERSION
<<<<<<< HEAD
#define VERSION "2.0.0-rc.2"
=======
#define VERSION "1.8.0"
>>>>>>> a4ce1993
#endif // VERSION
#endif // NBUILD

/*------------------------------------------------------------------------*/

// The copyright of the code is here.

static const char *COPYRIGHT =
    "Copyright (c) 2016-2023 A. Biere, M. Fleury, N. Froleyks, K. Fazekas, "
    "F. Pollitt";

/*------------------------------------------------------------------------*/

// Again if we do not have 'NBUILD' or if something during configuration is
// broken we still want to be able to compile the solver.  In this case we
// then try our best to figure out 'COMPILER' and 'DATE', but for
// 'IDENTIFIER' and 'FLAGS' we can only use the '0' string, which marks
// those as unknown.

#ifndef COMPILER
#ifdef __clang__
#ifdef __VERSION__
#define COMPILER "clang++-" __VERSION__
#else
#define COMPILER "clang++"
#endif
#elif defined(__GNUC__)
#ifdef __VERSION__
#define COMPILER "g++-" __VERSION__
#else
#define COMPILER "g++"
#endif
#else
#define COMPILER 0
#endif
#endif

// GIT SHA2 identifier.
//
#ifndef IDENTIFIER
#define IDENTIFIER 0
#endif

// Compilation flags.
//
#ifndef FLAGS
#define FLAGS 0
#endif

// Build Time and operating system.
//
#ifndef DATE
#define DATE __DATE__ " " __TIME__
#endif

/*------------------------------------------------------------------------*/

#include "version.hpp"

namespace CaDiCaL {

const char *version () { return VERSION; }
const char *copyright () { return COPYRIGHT; }
const char *signature () { return "cadical-" VERSION; }
const char *identifier () { return IDENTIFIER; }
const char *compiler () { return COMPILER; }
const char *date () { return DATE; }
const char *flags () { return FLAGS; }

} // namespace CaDiCaL<|MERGE_RESOLUTION|>--- conflicted
+++ resolved
@@ -24,11 +24,7 @@
 
 #ifdef NBUILD
 #ifndef VERSION
-<<<<<<< HEAD
-#define VERSION "2.0.0-rc.2"
-=======
-#define VERSION "1.8.0"
->>>>>>> a4ce1993
+#define VERSION "1.8.0-rc.1"
 #endif // VERSION
 #endif // NBUILD
 
