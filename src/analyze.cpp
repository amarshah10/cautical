#include "internal.hpp"

namespace CaDiCaL {

/*------------------------------------------------------------------------*/

// Code for conflict analysis, i.e., to generate the first UIP clause.  The
// main function is 'analyze' below.  It further uses 'minimize' to minimize
// the first UIP clause, which is in 'minimize.cpp'.  An important side
// effect of conflict analysis is to update the decision queue by bumping
// variables.  Similarly analyzed clauses are bumped to mark them as active.

/*------------------------------------------------------------------------*/

void Internal::learn_empty_clause () {
  assert (!unsat);
  build_chain_for_empty ();
  LOG ("learned empty clause");
  external->check_learned_empty_clause ();
  int64_t id = ++clause_id;
  if (proof) {
    proof->add_derived_empty_clause (id, lrat_chain);
  }
  unsat = true;
  conflict_id = id;
  conclusion.push_back (id);
  lrat_chain.clear ();
}

void Internal::learn_unit_clause (int lit) {
  assert (!unsat);
  LOG ("learned unit clause %d", lit);
  external->check_learned_unit_clause (lit);
  int64_t id = ++clause_id;
  const unsigned uidx = vlit (lit);
  unit_clauses[uidx] = id;
  if (proof) {
    proof->add_derived_unit_clause (id, lit, lrat_chain);
  }
  mark_fixed (lit);
}

/*------------------------------------------------------------------------*/

// Move bumped variables to the front of the (VMTF) decision queue.  The
// 'bumped' time stamp is updated accordingly.  It is used to determine
// whether the 'queue.assigned' pointer has to be moved in 'unassign'.

void Internal::bump_queue (int lit) {
  assert (opts.bump);
  const int idx = vidx (lit);
  if (!links[idx].next)
    return;
  queue.dequeue (links, idx);
  queue.enqueue (links, idx);
  assert (stats.bumped != INT64_MAX);
  btab[idx] = ++stats.bumped;
  LOG ("moved to front variable %d and bumped to %" PRId64 "", idx,
       btab[idx]);
  if (!vals[idx])
    update_queue_unassigned (idx);
}

/*------------------------------------------------------------------------*/

// It would be better to use 'isinf' but there are some historical issues
// with this function.  On some platforms it is a macro and even for C++ it
// changed the scope (in pre 5.0 gcc) from '::isinf' to 'std::isinf'.  I do
// not want to worry about these strange incompatibilities and thus use the
// same trick as in older solvers (since the MiniSAT team invented EVSIDS)
// and simply put a hard limit here.  It is less elegant but easy to port.

static inline bool evsids_limit_hit (double score) {
  assert (sizeof (score) == 8); // assume IEEE 754 64-bit double
  return score > 1e150;         // MAX_DOUBLE is around 1.8e308
}

/*------------------------------------------------------------------------*/

// Classical exponential VSIDS as pioneered by MiniSAT.

void Internal::rescale_variable_scores () {
  stats.rescored++;
  double divider = score_inc;
  for (auto idx : vars) {
    const double tmp = stab[idx];
    if (tmp > divider)
      divider = tmp;
  }
  PHASE ("rescore", stats.rescored, "rescoring %d variable scores by 1/%g",
         max_var, divider);
  assert (divider > 0);
  double factor = 1.0 / divider;
  for (auto idx : vars)
    stab[idx] *= factor;
  score_inc *= factor;
  PHASE ("rescore", stats.rescored,
         "new score increment %g after %" PRId64 " conflicts", score_inc,
         stats.conflicts);
}

void Internal::bump_variable_score (int lit) {
  assert (opts.bump);
  int idx = vidx (lit);
  double old_score = score (idx);
  assert (!evsids_limit_hit (old_score));
  double new_score = old_score + score_inc;
  if (evsids_limit_hit (new_score)) {
    LOG ("bumping %g score of %d hits EVSIDS score limit", old_score, idx);
    rescale_variable_scores ();
    old_score = score (idx);
    assert (!evsids_limit_hit (old_score));
    new_score = old_score + score_inc;
  }
  assert (!evsids_limit_hit (new_score));
  LOG ("new %g score of %d", new_score, idx);
  score (idx) = new_score;
  if (scores.contains (idx))
    scores.update (idx);
}

// Important variables recently used in conflict analysis are 'bumped',

void Internal::bump_variable (int lit) {
  if (use_scores ())
    bump_variable_score (lit);
  else
    bump_queue (lit);
}

// After every conflict the variable score increment is increased by a
// factor (if we are currently using scores).

void Internal::bump_variable_score_inc () {
  assert (use_scores ());
  assert (!evsids_limit_hit (score_inc));
  double f = 1e3 / opts.scorefactor;
  double new_score_inc = score_inc * f;
  if (evsids_limit_hit (new_score_inc)) {
    LOG ("bumping %g increment by %g hits EVSIDS score limit", score_inc,
         f);
    rescale_variable_scores ();
    new_score_inc = score_inc * f;
  }
  assert (!evsids_limit_hit (new_score_inc));
  LOG ("bumped score increment from %g to %g with factor %g", score_inc,
       new_score_inc, f);
  score_inc = new_score_inc;
}

/*------------------------------------------------------------------------*/

struct analyze_bumped_rank {
  Internal *internal;
  analyze_bumped_rank (Internal *i) : internal (i) {}
  typedef uint64_t Type;
  Type operator() (const int &a) const { return internal->bumped (a); }
};

struct analyze_bumped_smaller {
  Internal *internal;
  analyze_bumped_smaller (Internal *i) : internal (i) {}
  bool operator() (const int &a, const int &b) const {
    const auto s = analyze_bumped_rank (internal) (a);
    const auto t = analyze_bumped_rank (internal) (b);
    return s < t;
  }
};

/*------------------------------------------------------------------------*/

void Internal::bump_variables () {

  assert (opts.bump);

  START (bump);

  if (opts.bumpreason)
    bump_also_all_reason_literals ();

  if (!use_scores ()) {

    // Variables are bumped in the order they are in the current decision
    // queue.  This maintains relative order between bumped variables in
    // the queue and seems to work best.  We also experimented with
    // focusing on variables of the last decision level, but results were
    // mixed.

    MSORT (opts.radixsortlim, analyzed.begin (), analyzed.end (),
           analyze_bumped_rank (this), analyze_bumped_smaller (this));
  }

  for (const auto &lit : analyzed)
    bump_variable (lit);

  if (use_scores ())
    bump_variable_score_inc ();

  STOP (bump);
}

/*------------------------------------------------------------------------*/

// We use the glue time stamp table 'gtab' for fast glue computation.

int Internal::recompute_glue (Clause *c) {
  int res = 0;
  const int64_t stamp = ++stats.recomputed;
  for (const auto &lit : *c) {
    int level = var (lit).level;
    assert (gtab[level] <= stamp);
    if (gtab[level] == stamp)
      continue;
    gtab[level] = stamp;
    res++;
  }
  return res;
}

// Clauses resolved since the last reduction are marked as 'used', their
// glue is recomputed and they are promoted if the glue shrinks.  Note that
// promotion from 'tier3' to 'tier2' will set 'used' to '2'.

inline void Internal::bump_clause (Clause *c) {
  LOG (c, "bumping");
  unsigned used = c->used;
  c->used = 1;
  if (c->keep)
    return;
  if (c->hyper)
    return;
  if (!c->redundant)
    return;
  int new_glue = recompute_glue (c);
  if (new_glue < c->glue)
    promote_clause (c, new_glue);
  else if (used && c->glue <= opts.reducetier2glue)
    c->used = 2;
}

/*------------------------------------------------------------------------*/

// During conflict analysis literals not seen yet either become part of the
// first unique implication point (UIP) clause (if on lower decision level),
// are dropped (if fixed), or are resolved away (if on the current decision
// level and different from the first UIP).  At the same time we update the
// number of seen literals on a decision level.  This helps conflict clause
// minimization.  The number of seen levels is the glucose level (also
// called 'glue', or 'LBD').

inline void Internal::analyze_literal (int lit, int &open,
                                       int &resolvent_size,
                                       int &antecedent_size) {
  assert (lit);
  Var &v = var (lit);
  Flags &f = flags (lit);

  if (!v.level) {
    if (f.seen || !lrat)
      return;
    f.seen = true;
    unit_analyzed.push_back (lit);
    assert (val (lit) < 0);
    const unsigned uidx = vlit (-lit);
    uint64_t id = unit_clauses[uidx];
    assert (id);
    unit_chain.push_back (id);
    return;
  }
  ++antecedent_size;
  if (f.seen)
    return;
  f.seen = true;
  analyzed.push_back (lit);

  assert (val (lit) < 0);
  assert (v.level <= level);
  assert (v.reason != external_reason);
  if (v.level < level)
    clause.push_back (lit);
  Level &l = control[v.level];
  if (!l.seen.count++) {
    LOG ("found new level %d contributing to conflict", v.level);
    levels.push_back (v.level);
  }
  if (v.trail < l.seen.trail)
    l.seen.trail = v.trail;
  ++resolvent_size;
  LOG ("analyzed literal %d assigned at level %d", lit, v.level);
  if (v.level == level)
    open++;
}

inline void Internal::analyze_reason (int lit, Clause *reason, int &open,
                                      int &resolvent_size,
                                      int &antecedent_size) {
  assert (reason);
  assert (reason != external_reason);
  bump_clause (reason);
  if (lrat)
    lrat_chain.push_back (reason->id);
  for (const auto &other : *reason)
    if (other != lit)
      analyze_literal (other, open, resolvent_size, antecedent_size);
}

/*------------------------------------------------------------------------*/

// This is an idea which was implicit in MapleCOMSPS 2016 for 'limit = 1'.
// See also the paragraph on 'bumping reason side literals' in their SAT'16
// paper [LiangGaneshPoupartCzarnecki-SAT'16].  Reason side bumping was
// performed exactly when 'LRB' based decision heuristics was used, which in
// the original version was enabled after 10000 conflicts until a time limit
// of 2500 seconds was reached (half of the competition time limit).  The
// Maple / Glucose / MiniSAT evolution winning the SAT race in 2019 made
// the schedule of reason side bumping deterministic, i.e., avoiding a time
// limit, by switching between 'LRB' and 'VSIDS' in an interval of initially
// 30 million propagations, which then is increased geometrically by 10%.

inline bool Internal::bump_also_reason_literal (int lit) {
  assert (lit);
  assert (val (lit) < 0);
  Flags &f = flags (lit);
  if (f.seen)
    return false;
  const Var &v = var (lit);
  if (!v.level)
    return false;
  f.seen = true;
  analyzed.push_back (lit);
  LOG ("bumping also reason literal %d assigned at level %d", lit, v.level);
  return true;
}

// We experimented with deeper reason bumping without much success though.

inline void Internal::bump_also_reason_literals (int lit, int limit) {
  assert (lit);
  assert (limit > 0);
  const Var &v = var (lit);
  assert (val (lit));
  if (!v.level)
    return;
  Clause *reason = v.reason;
  if (!reason || reason == external_reason)
    return;
  for (const auto &other : *reason) {
    if (other == lit)
      continue;
    if (!bump_also_reason_literal (other))
      continue;
    if (limit < 2)
      continue;
    bump_also_reason_literals (-other, limit - 1);
  }
}

inline void Internal::bump_also_all_reason_literals () {
  assert (opts.bumpreason);
  assert (opts.bumpreasondepth > 0);
  LOG ("bumping reasons up to depth %d", opts.bumpreasondepth);
  for (const auto &lit : clause)
    bump_also_reason_literals (-lit, opts.bumpreasondepth + stable);
}

/*------------------------------------------------------------------------*/

void Internal::clear_unit_analyzed_literals () {
  LOG ("clearing %zd unit analyzed literals", unit_analyzed.size ());
  for (const auto &lit : unit_analyzed) {
    Flags &f = flags (lit);
    assert (f.seen);
    assert (!var (lit).level);
    f.seen = false;
    assert (!f.keep);
    assert (!f.poison);
    assert (!f.removable);
  }
  unit_analyzed.clear ();
}

void Internal::clear_analyzed_literals () {
  LOG ("clearing %zd analyzed literals", analyzed.size ());
  for (const auto &lit : analyzed) {
    Flags &f = flags (lit);
    assert (f.seen);
    f.seen = false;
    assert (!f.keep);
    assert (!f.poison);
    assert (!f.removable);
  }
  analyzed.clear ();
}

void Internal::clear_analyzed_levels () {
  LOG ("clearing %zd analyzed levels", levels.size ());
  for (const auto &l : levels)
    if (l < (int) control.size ())
      control[l].reset ();
  levels.clear ();
}

/*------------------------------------------------------------------------*/

// Smaller level and trail.  Comparing literals on their level is necessary
// for chronological backtracking, since trail order might in this case not
// respect level order.

struct analyze_trail_negative_rank {
  Internal *internal;
  analyze_trail_negative_rank (Internal *s) : internal (s) {}
  typedef uint64_t Type;
  Type operator() (int a) {
    Var &v = internal->var (a);
    uint64_t res = v.level;
    res <<= 32;
    res |= v.trail;
    return ~res;
  }
};

struct analyze_trail_larger {
  Internal *internal;
  analyze_trail_larger (Internal *s) : internal (s) {}
  bool operator() (const int &a, const int &b) const {
    return analyze_trail_negative_rank (internal) (a) <
           analyze_trail_negative_rank (internal) (b);
  }
};

/*------------------------------------------------------------------------*/

// Generate new driving clause and compute jump level.

Clause *Internal::new_driving_clause (const int glue, int &jump) {

  const size_t size = clause.size ();
  Clause *res;

  if (!size) {

    jump = 0;
    res = 0;

  } else if (size == 1) {

    iterating = true;
    jump = 0;
    res = 0;

  } else {

    assert (clause.size () > 1);

    // We have to get the last assigned literals into the watch position.
    // Sorting all literals with respect to reverse assignment order is
    // overkill but seems to get slightly faster run-time.  For 'minimize'
    // we sort the literals too heuristically along the trail order (so in
    // the opposite order) with the hope to hit the recursion limit less
    // frequently.  Thus sorting effort is doubled here.
    //
    MSORT (opts.radixsortlim, clause.begin (), clause.end (),
           analyze_trail_negative_rank (this), analyze_trail_larger (this));

    jump = var (clause[1]).level;
    res = new_learned_redundant_clause (glue);
    res->used = 1 + (glue <= opts.reducetier2glue);
  }

  LOG ("jump level %d", jump);

  return res;
}

/*------------------------------------------------------------------------*/

// determine the OTFS level for OTFS. Unlike the find_conflict_level, we do
// not have to fix the clause

inline int Internal::otfs_find_backtrack_level (int &forced) {
  assert (opts.otfs);
  int res = 0;

  for (const auto &lit : *conflict) {
    const int tmp = var (lit).level;
    if (tmp == level) {
      forced = lit;
    } else if (tmp > res) {
      res = tmp;
      LOG ("bt level is now %d due to %d", res, lit);
    }
  }
  return res;
}

/*------------------------------------------------------------------------*/

// If chronological backtracking is enabled we need to find the actual
// conflict level and then potentially can also reuse the conflict clause
// as driving clause instead of deriving a redundant new driving clause
// (forcing 'forced') if the number 'count' of literals in conflict assigned
// at the conflict level is exactly one.

inline int Internal::find_conflict_level (int &forced) {

  assert (conflict);
  assert (opts.chrono || opts.otfs || external_prop);

  int res = 0, count = 0;

  forced = 0;

  for (const auto &lit : *conflict) {
    const int tmp = var (lit).level;
    if (tmp > res) {
      res = tmp;
      forced = lit;
      count = 1;
    } else if (tmp == res) {
      count++;
      if (res == level && count > 1)
        break;
    }
  }

  LOG ("%d literals on actual conflict level %d", count, res);

  const int size = conflict->size;
  int *lits = conflict->literals;

  // Move the two highest level literals to the front.
  //
  for (int i = 0; i < 2; i++) {

    const int lit = lits[i];

    int highest_position = i;
    int highest_literal = lit;
    int highest_level = var (highest_literal).level;

    for (int j = i + 1; j < size; j++) {
      const int other = lits[j];
      const int tmp = var (other).level;
      if (highest_level >= tmp)
        continue;
      highest_literal = other;
      highest_position = j;
      highest_level = tmp;
      if (highest_level == res)
        break;
    }

    // No unwatched higher assignment level literal.
    //
    if (highest_position == i)
      continue;

    if (highest_position > 1) {
      LOG (conflict, "unwatch %d in", lit);
      remove_watch (watches (lit), conflict);
    }

    lits[highest_position] = lit;
    lits[i] = highest_literal;

    if (highest_position > 1)
      watch_literal (highest_literal, lits[!i], conflict);
  }

  // Only if the number of highest level literals in the conflict is one
  // then we can reuse the conflict clause as driving clause for 'forced'.
  //
  if (count != 1)
    forced = 0;

  return res;
}

/*------------------------------------------------------------------------*/

inline int Internal::determine_actual_backtrack_level (int jump) {

  int res;

  assert (level > jump);

  if (!opts.chrono) {
    res = jump;
    LOG ("chronological backtracking disabled using jump level %d", res);
  } else if (opts.chronoalways) {
    stats.chrono++;
    res = level - 1;
    LOG ("forced chronological backtracking to level %d", res);
  } else if (jump >= level - 1) {
    res = jump;
    LOG ("jump level identical to chronological backtrack level %d", res);
  } else if ((size_t) jump < assumptions.size ()) {
    res = jump;
    LOG ("using jump level %d since it is lower than assumption level %zd",
         res, assumptions.size ());
  } else if (level - jump > opts.chronolevelim) {
    stats.chrono++;
    res = level - 1;
    LOG ("back-jumping over %d > %d levels prohibited"
         "thus backtracking chronologically to level %d",
         level - jump, opts.chronolevelim, res);
  } else if (opts.chronoreusetrail) {

    int best_idx = 0, best_pos = 0, best_lvl = 0;

    if (use_scores ()) {
      if (!opts.reimply) {
        for (size_t i = control[jump + 1].trail; i < trail.size (); i++) {
          const int idx = abs (trail[i]);
          if (best_idx && !score_smaller (this) (best_idx, idx))
            continue;
          best_idx = idx;
          best_pos = i;
        }
      } else {
        for (int l = jump + 1; l <= level; l++) {
          const auto &t = next_trail (l);
          for (size_t i = 0; i < t->size (); i++) {
            const auto idx = abs ((*t)[i]);
            if (var (idx).level < l)
              continue;
            if (best_idx && !score_smaller (this) (best_idx, idx))
              continue;
            best_idx = idx;
            best_pos = i;
            best_lvl = l;
          }
        }
      }
      LOG ("best variable score %g", score (best_idx));
    } else {
      if (!opts.reimply) {
        for (size_t i = control[jump + 1].trail; i < trail.size (); i++) {
          const int idx = abs (trail[i]);
          if (best_idx && bumped (best_idx) >= bumped (idx))
            continue;
          best_idx = idx;
          best_pos = i;
        }
      } else {
        for (int l = jump + 1; l <= level; l++) {
          const auto &t = next_trail (l);
          for (size_t i = 0; i < t->size (); i++) {
            const auto idx = abs ((*t)[i]);
            if (var (idx).level < l)
              continue;
            if (best_idx && bumped (best_idx) >= bumped (idx))
              continue;
            best_idx = idx;
            best_pos = i;
            best_lvl = l;
          }
        }
      }
      LOG ("best variable bumped %" PRId64 "", bumped (best_idx));
    }
    assert (best_idx);
    LOG ("best variable %d at trail position %d", best_idx, best_pos);

    // Now find the frame and decision level in the control stack of that
    // best variable index.  Note that, as in 'reuse_trail', the frame
    // 'control[i]' for decision level 'i' contains the trail before that
    // decision level, i.e., the decision 'control[i].decision' sits at
    // 'control[i].trail' in the trail and we thus have to check the level
    // of the control frame one higher than at the result level.
    //
    res = jump;
    if (!opts.reimply)
      while (res < level - 1 && control[res + 1].trail <= best_pos)
        res++;
    else {
      if (best_lvl == level)
        best_lvl = level - 1;
      assert (0 < best_lvl && best_lvl < level);
      res = best_lvl;
    }

    if (res == jump)
      LOG ("default non-chronological back-jumping to level %d", res);
    else {
      stats.chrono++;
      LOG ("chronological backtracking to level %d to reuse trail", res);
    }

  } else {
    res = jump;
    LOG ("non-chronological back-jumping to level %d", res);
  }

  return res;
}

/*------------------------------------------------------------------------*/

void Internal::eagerly_subsume_recently_learned_clauses (Clause *c) {
  assert (opts.eagersubsume);
  LOG (c, "trying eager subsumption with");
  mark (c);
  int64_t lim = stats.eagertried + opts.eagersubsumelim;
  const auto begin = clauses.begin ();
  auto it = clauses.end ();
#ifdef LOGGING
  int64_t before = stats.eagersub;
#endif
  while (it != begin && stats.eagertried++ <= lim) {
    Clause *d = *--it;
    if (c == d)
      continue;
    if (d->garbage)
      continue;
    if (!d->redundant)
      continue;
    int needed = c->size;
    for (auto &lit : *d) {
      if (marked (lit) <= 0)
        continue;
      if (!--needed)
        break;
    }
    if (needed)
      continue;
    LOG (d, "eager subsumed");
    stats.eagersub++;
    stats.subsumed++;
    mark_garbage (d);
  }
  unmark (c);
#ifdef LOGGING
  uint64_t subsumed = stats.eagersub - before;
  if (subsumed)
    LOG ("eagerly subsumed %" PRIu64 " clauses", subsumed);
#endif
}

/*------------------------------------------------------------------------*/

Clause *Internal::on_the_fly_strengthen (Clause *new_conflict, int uip) {
  assert (new_conflict);
  assert (new_conflict->size > 2);
  LOG (new_conflict, "applying OTFS on lit %d", uip);
  auto sorted = std::vector<int> ();
  sorted.reserve (new_conflict->size);
  assert (sorted.empty ());
  ++stats.otfs.strengthened;

  int *lits = new_conflict->literals;

  assert (lits[0] == uip || lits[1] == uip);
  const int other_init = lits[0] ^ lits[1] ^ uip;

  assert (mini_chain.empty ());

  const int old_size = new_conflict->size;
  int new_size = 0;
  for (int i = 0; i < old_size; ++i) {
    const int other = lits[i];
    sorted.push_back (other);
    if (var (other).level)
      lits[new_size++] = other;
  }

  LOG (new_conflict, "removing all units in");

  assert (lits[0] == uip || lits[1] == uip);
  const int other = lits[0] ^ lits[1] ^ uip;
  lits[0] = other;
  lits[1] = lits[--new_size];
  LOG (new_conflict, "putting uip at pos 1");

  if (other_init != other)
    remove_watch (watches (other_init), new_conflict);
  remove_watch (watches (uip), new_conflict);

  assert (!lrat || lrat_chain.back () == new_conflict->id);
  if (lrat) {
    assert (!lrat_chain.empty ());
    for (const auto &id : unit_chain) {
      mini_chain.push_back (id);
    }
    const auto end = lrat_chain.rend ();
    const auto begin = lrat_chain.rbegin ();
    for (auto i = begin; i != end; i++) {
      const auto id = *i;
      mini_chain.push_back (id);
    }
    lrat_chain.clear (); // see if this is correct...
    clear_unit_analyzed_literals ();
    unit_chain.clear ();
  }
  assert (unit_analyzed.empty ());
  // sort the clause
  {
    int highest_pos = 0;
    int highest_level = 0;
    for (int i = 1; i < new_size; i++) {
      const unsigned other = lits[i];
      assert (val (other) < 0);
      const int level = var (other).level;
      assert (level);
      LOG ("checking %d", other);
      if (level <= highest_level)
        continue;
      highest_pos = i;
      highest_level = level;
    }
    LOG ("highest lit is %d", lits[highest_pos]);
    if (highest_pos != 1)
      swap (lits[1], lits[highest_pos]);
    LOG ("removing %d literals", new_conflict->size - new_size);
    otfs_strengthen_clause (new_conflict, uip, new_size, sorted);
    assert (new_size == new_conflict->size);
  }

  if (other_init != other)
    watch_literal (other, lits[1], new_conflict);
  else {
    update_watch_size (watches (other), lits[1], new_conflict);
  }
  watch_literal (lits[1], other, new_conflict);

  LOG (new_conflict, "strengthened clause by OTFS");
  sorted.clear ();

<<<<<<< HEAD
  if (lrat)
    lrat_chain.push_back (new_conflict->id);
=======
>>>>>>> 7699be33
  return new_conflict;
}

/*------------------------------------------------------------------------*/
inline void Internal::otfs_subsume_clause (Clause *subsuming,
                                           Clause *subsumed) {
  stats.subsumed++;
  assert (subsuming->size <= subsumed->size);
  LOG (subsumed, "subsumed");
  if (subsumed->redundant)
    stats.subred++;
  else
    stats.subirr++;
  if (subsumed->redundant || !subsuming->redundant) {
    mark_garbage (subsumed);
    return;
  }
  LOG ("turning redundant subsuming clause into irredundant clause");
  subsuming->redundant = false;
  if (proof)
    proof->strengthen (subsuming->id);
  mark_garbage (subsumed);
  stats.current.irredundant++;
  stats.added.irredundant++;
  stats.irrlits += subsuming->size;
  assert (stats.current.redundant > 0);
  stats.current.redundant--;
  assert (stats.added.redundant > 0);
  stats.added.redundant--;
  // ... and keep 'stats.added.total'.
}

/*------------------------------------------------------------------------*/

// Candidate clause 'c' is strengthened by removing 'lit'.
//
void Internal::otfs_strengthen_clause (Clause *c, int lit, int new_size,
                                       const std::vector<int> &old) {
  stats.strengthened++;
  assert (c->size > 2);
  (void) shrink_clause (c, new_size);
  if (proof) {
    proof->otfs_strengthen_clause (c, old, mini_chain);
  }
  if (!c->redundant) {
    mark_removed (lit);
  }
  mini_chain.clear ();
  c->used = true;
  LOG (c, "strengthened");
  external->check_shrunken_clause (c);
}

/*------------------------------------------------------------------------*/

// This is the main conflict analysis routine.  It assumes that a conflict
// was found.  Then we derive the 1st UIP clause, optionally minimize it,
// add it as learned clause, and then uses the clause for conflict directed
// back-jumping and flipping the 1st UIP literal.  In combination with
// chronological backtracking (see discussion above) the algorithm becomes
// slightly more involved.

void Internal::analyze () {

  START (analyze);

  assert (conflict);
  assert (lrat_chain.empty ());
  assert (unit_chain.empty ());
  assert (unit_analyzed.empty ());
  assert (clause.empty ());

  // First update moving averages of trail height at conflict.
  //
  UPDATE_AVERAGE (averages.current.trail.fast, num_assigned);
  UPDATE_AVERAGE (averages.current.trail.slow, num_assigned);

  /*----------------------------------------------------------------------*/

  if (external_prop && !external_prop_is_lazy) {
    int change = multitrail_dirty;
    explain_external_propagations ();
    while (opts.reimply && multitrail_dirty < change) {
      Clause *prev = conflict;
      conflict = 0;
      propagate_multitrail ();
      change = multitrail_dirty;
      if (!conflict)
        conflict = prev;
      else
        explain_external_propagations ();
    }
  }

  if (opts.chrono || external_prop) {

    int forced;

    const int conflict_level = find_conflict_level (forced);

    // In principle we can perform conflict analysis as in non-chronological
    // backtracking except if there is only one literal with the maximum
    // assignment level in the clause.  Then standard conflict analysis is
    // unnecessary and we can use the conflict as a driving clause.  In the
    // pseudo code of the SAT'18 paper on chronological backtracking this
    // corresponds to the situation handled in line 4-6 in Alg. 1, except
    // that the pseudo code in the paper only backtracks while we eagerly
    // assign the single literal on the highest decision level.

    if (forced) {

      assert (forced);
      assert (conflict_level > 0);
      LOG ("single highest level literal %d", forced);

      // The pseudo code in the SAT'18 paper actually backtracks to the
      // 'second highest decision' level, while their code backtracks
      // to 'conflict_level-1', which is more in the spirit of chronological
      // backtracking anyhow and thus we also do the latter.
      //
      backtrack (conflict_level - 1);

      // if we are on decision level 0 search assign will learn unit
      // so we need a valid chain here (of course if we are not on decision
      // level 0 this will not result in a valid chain).
      // we can just use build_chain_for_units in propagate
      //
      build_chain_for_units (forced, conflict, 0);

      LOG ("forcing %d", forced);
      search_assign_driving (forced, conflict);
      if (opts.reimply && multitrail_dirty > var (forced).level)
        multitrail_dirty = var (forced).level;

      conflict = 0;
      STOP (analyze);
      return;
    }

    // Backtracking to the conflict level is in the pseudo code in the
    // SAT'18 chronological backtracking paper, but not in their actual
    // implementation.  In principle we do not need to backtrack here.
    // However, as a side effect of backtracking to the conflict level we
    // set 'level' to the conflict level which then allows us to reuse the
    // old 'analyze' code as is.  The alternative (which we also tried but
    // then abandoned) is to use 'conflict_level' instead of 'level' in the
    // analysis, which however requires to pass it to the 'analyze_reason'
    // and 'analyze_literal' functions.
    //
    backtrack (conflict_level);
  }

  // Actual conflict on root level, thus formula unsatisfiable.
  //
  if (!level) {
    learn_empty_clause ();
    if (external->learner)
      external->export_learned_empty_clause ();
    // lrat_chain.clear (); done in learn_empty_clause
    STOP (analyze);
    return;
  }

  /*----------------------------------------------------------------------*/

  // First derive the 1st UIP clause by going over literals assigned on the
  // current decision level.  Literals in the conflict are marked as 'seen'
  // as well as all literals in reason clauses of already 'seen' literals on
  // the current decision level.  Thus the outer loop starts with the
  // conflict clause as 'reason' and then uses the 'reason' of the next
  // seen literal on the trail assigned on the current decision level.
  // During this process maintain the number 'open' of seen literals on the
  // current decision level with not yet processed 'reason'.  As soon 'open'
  // drops to one, we have found the first unique implication point.  This
  // is sound because the topological order in which literals are processed
  // follows the assignment order and a more complex algorithm to find
  // articulation points is not necessary.
  //
  Clause *reason = conflict;
  LOG (reason, "analyzing conflict");

  assert (clause.empty ());
  assert (lrat_chain.empty ());

  // for multitrail we only need to analyze the trail with the conflicting
  // level which is also level because we backtracked earlier.

  const auto &t = next_trail (level);
  int i = t->size ();      // Start at end-of-trail.
  int open = 0;            // Seen but not processed on this level.
  int uip = 0;             // The first UIP literal.
  int resolvent_size = 0;  // without the uip
  int antecedent_size = 1; // with the uip and without unit literals
  int conflict_size =
      0; // size of the conflict without the uip and without unit literals
  int resolved = 0; // number of resolution (0 = clause in CNF)
  const bool otfs = opts.otfs;

  for (;;) {
    antecedent_size = 1; // for uip
    analyze_reason (uip, reason, open, resolvent_size, antecedent_size);
    if (resolved == 0)
      conflict_size = antecedent_size - 1;
    assert (resolvent_size == open + (int) clause.size ());

    if (otfs && resolved > 0 && antecedent_size > 2 &&
        resolvent_size < antecedent_size) {
      assert (reason != conflict);
      LOG (analyzed, "found candidate for OTFS conflict");
      LOG (reason, "found candidate (size %d) for OTFS resolvent",
           antecedent_size);
      reason = on_the_fly_strengthen (reason, uip);
      assert (conflict_size >= 2);
      if (opts.bump)
        bump_variables ();
      if (resolved == 1 && resolvent_size < conflict_size) {
	// in this case both clauses are part of the CNF, so one subsumes the other
        otfs_subsume_clause (reason, conflict);
        LOG (reason, "changing conflict to");
        --conflict_size;
	conflict = reason;
        assert (conflict_size == conflict->size);
        ++stats.otfs.subsumed;
        ++stats.subsumed;
	++stats.conflicts;

        if (open == 1) {
          int forced = 0;
          const int conflict_level = otfs_find_backtrack_level (forced);
          int new_level = determine_actual_backtrack_level (conflict_level);
          UPDATE_AVERAGE (averages.current.level, new_level);
          backtrack (new_level);

          LOG ("forcing %d", forced);
          search_assign_driving (forced, conflict);
          if (opts.reimply && multitrail_dirty > var (forced).level)
            multitrail_dirty = var (forced).level;

          conflict = 0;
          // Clean up.
          //
          clear_analyzed_literals ();
          clear_analyzed_levels ();
          clause.clear ();
          STOP (analyze);
          return;
        }
      }
      conflict = reason;
      resolved = 0;
      clear_analyzed_literals ();
      // clear_analyzed_levels (); not needed because marking the exact same
      // again
      clause.clear ();
      resolvent_size = 0;
      antecedent_size = 1;
      open = 0;
      analyze_reason (0, reason, open, resolvent_size, antecedent_size);
      conflict_size = antecedent_size - 1;
    }

  ++resolved;

  uip = 0;
  while (!uip) {
    assert (i > 0);
    const int lit = (*t)[--i];
    if (!flags (lit).seen)
      continue;
    if (var (lit).level == level)
      uip = lit;
  }
  if (!--open)
    break;
  reason = var (uip).reason;
  assert (reason != external_reason);
  LOG (reason, "analyzing %d reason", uip);
  assert (resolvent_size);
  --resolvent_size;
  }
  LOG ("first UIP %d", uip);
  clause.push_back (-uip);

  // Update glue and learned (1st UIP literals) statistics.
  //
  int size = (int) clause.size ();
  const int glue = (int) levels.size () - 1;
  LOG (clause, "1st UIP size %d and glue %d clause", size, glue);
  UPDATE_AVERAGE (averages.current.glue.fast, glue);
  UPDATE_AVERAGE (averages.current.glue.slow, glue);
  stats.learned.literals += size;
  stats.learned.clauses++;
  assert (glue < size);

  // up to this point lrat_chain contains the proof for current clause in
  // reversed order. in minimize and shrink the clause is changed and
  // therefore lrat_chain has to be extended. Unfortunately we cannot create
  // the chain directly during minimazation (or shrinking) but afterwards we
  // can calculate it pretty easily and even better the same algorithm works
  // for both shrinking and minimization.

  // Minimize the 1st UIP clause as pioneered by Niklas Soerensson in
  // MiniSAT and described in our joint SAT'09 paper.
  //
  if (size > 1) {
    if (opts.shrink)
      shrink_and_minimize_clause ();
    else if (opts.minimize)
      minimize_clause ();

    size = (int) clause.size ();

    // Update decision heuristics.
    //
    if (opts.bump)
      bump_variables ();

    if (external->learner)
      external->export_learned_large_clause (clause);
  } else if (external->learner)
    external->export_learned_unit_clause (-uip);

  // Update actual size statistics.
  //
  stats.units += (size == 1);
  stats.binaries += (size == 2);
  UPDATE_AVERAGE (averages.current.size, size);

  // reverse lrat_chain. We could probably work with reversed iterators
  // (views) to be more efficient but we would have to distinguish in proof
  //
  if (lrat) {
    LOG (unit_chain, "unit chain: ");
    for (auto id : unit_chain)
      lrat_chain.push_back (id);
    unit_chain.clear ();
    reverse (lrat_chain.begin (), lrat_chain.end ());
  }

  // Determine back-jump level, learn driving clause, backtrack and assign
  // flipped 1st UIP literal.
  //
  int jump;
  Clause *driving_clause = new_driving_clause (glue, jump);
  UPDATE_AVERAGE (averages.current.jump, jump);

  int new_level = determine_actual_backtrack_level (jump);
  UPDATE_AVERAGE (averages.current.level, new_level);
  backtrack (new_level);

  // It should hold that (!level <=> size == 1)
  //                 and (!uip   <=> size == 0)
  // this means either we have already learned a clause => size >= 2
  // in this case we will not learn empty clause or unit here
  // or we haven't actually learned a clause in new_driving_clause
  // then lrat_chain is still valid and we will learn a unit or empty clause
  //
  if (uip) {
    search_assign_driving (-uip, driving_clause);
    if (opts.reimply && multitrail_dirty > var (uip).level)
      multitrail_dirty = var (uip).level;
  } else
    learn_empty_clause ();

  if (stable)
    reluctant.tick (); // Reluctant has its own 'conflict' counter.

  // Clean up.
  //
  clear_analyzed_literals ();
  clear_unit_analyzed_literals ();
  clear_analyzed_levels ();
  clause.clear ();
  conflict = 0;

  lrat_chain.clear ();
  STOP (analyze);

  if (driving_clause && opts.eagersubsume)
    eagerly_subsume_recently_learned_clauses (driving_clause);
}

// We wait reporting a learned unit until propagation of that unit is
// completed.  Otherwise the 'i' report gives the number of remaining
// variables before propagating the unit (and hides the actual remaining
// variables after propagating it).

void Internal::iterate () {
  iterating = false;
  report ('i');
}

} // namespace CaDiCaL<|MERGE_RESOLUTION|>--- conflicted
+++ resolved
@@ -826,11 +826,6 @@
   LOG (new_conflict, "strengthened clause by OTFS");
   sorted.clear ();
 
-<<<<<<< HEAD
-  if (lrat)
-    lrat_chain.push_back (new_conflict->id);
-=======
->>>>>>> 7699be33
   return new_conflict;
 }
 
