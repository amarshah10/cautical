#ifndef _internal_hpp_INCLUDED
#define _internal_hpp_INCLUDED

/*------------------------------------------------------------------------*/

// Wrapped build specific headers which should go first.

#include "inttypes.hpp"

/*------------------------------------------------------------------------*/

// Common 'C' headers.

#include <cassert>
#include <cctype>
#include <climits>
#include <cmath>
#include <csignal>
#include <cstdio>
#include <cstdlib>
#include <cstring>

// Less common 'C' header.

extern "C" {
#include <unistd.h>
}

/*------------------------------------------------------------------------*/

// Common 'C++' headers.

#include <algorithm>
#include <queue>
#include <string>
#include <vector>
#include <unordered_set>

/*------------------------------------------------------------------------*/

// All internal headers are included here.  This gives a nice overview on
// what is needed altogether. The 'Internal' class needs almost all the
// headers anyhow (since the idea is to avoid pointer references as much as
// possible).  Most implementation files need to see the definition of the
// 'Internal' too.  Thus there is no real advantage in trying to reduce the
// number of header files included here.  The other benefit of having all
// header files here is that '.cpp' files then only need to include this.

#include "arena.hpp"
#include "averages.hpp"
#include "bins.hpp"
#include "block.hpp"
#include "cadical.hpp"
#include "checker.hpp"
#include "clause.hpp"
#include "config.hpp"
#include "contract.hpp"
#include "cover.hpp"
#include "decompose.hpp"
#include "drattracer.hpp"
#include "elim.hpp"
#include "ema.hpp"
#include "external.hpp"
#include "file.hpp"
#include "filetracer.hpp"
#include "flags.hpp"
#include "format.hpp"
#include "frattracer.hpp"
#include "heap.hpp"
#include "instantiate.hpp"
#include "internal.hpp"
#include "level.hpp"
#include "limit.hpp"
#include "logging.hpp"
#include "lratbuilder.hpp"
#include "lratchecker.hpp"
#include "lrattracer.hpp"
#include "message.hpp"
#include "occs.hpp"
#include "options.hpp"
#include "parse.hpp"
#include "phases.hpp"
#include "profile.hpp"
#include "proof.hpp"
#include "queue.hpp"
#include "radix.hpp"
#include "random.hpp"
#include "range.hpp"
#include "reap.hpp"
#include "reluctant.hpp"
#include "resources.hpp"
#include "score.hpp"
#include "stats.hpp"
#include "stattracer.hpp"
#include "terminal.hpp"
#include "tracer.hpp"
#include "util.hpp"
#include "var.hpp"
#include "version.hpp"
#include "veripbtracer.hpp"
#include "vivify.hpp"
#include "watch.hpp"

/*------------------------------------------------------------------------*/

namespace CaDiCaL {

using namespace std;

struct Coveror;
struct External;
struct Walker;

struct CubesWithStatus {
  int status = 0;
  std::vector<std::vector<int>> cubes;
};

/*------------------------------------------------------------------------*/

struct Internal {

  /*----------------------------------------------------------------------*/

  // The actual internal state of the solver is set and maintained in this
  // section.  This is currently only used for debugging and testing.

  enum Mode {
    BLOCK = (1 << 0),
    CONDITION = (1 << 1),
    COVER = (1 << 2),
    DECOMP = (1 << 3),
    DEDUP = (1 << 4),
    ELIM = (1 << 5),
    LUCKY = (1 << 6),
    PROBE = (1 << 7),
    SEARCH = (1 << 8),
    SIMPLIFY = (1 << 9),
    SUBSUME = (1 << 10),
    TERNARY = (1 << 11),
    TRANSRED = (1 << 12),
    VIVIFY = (1 << 13),
    WALK = (1 << 14),
  };

  bool in_mode (Mode m) const { return (mode & m) != 0; }
  void set_mode (Mode m) {
    assert (!(mode & m));
    mode |= m;
  }
  void reset_mode (Mode m) {
    assert (mode & m);
    mode &= ~m;
  }
  void require_mode (Mode m) const { assert (mode & m), (void) m; }

  /*----------------------------------------------------------------------*/

  int mode;                    // current internal state
  bool unsat;                  // empty clause found or learned
  bool iterating;              // report learned unit ('i' line)
  bool localsearching;         // true during local search
  bool lookingahead;           // true during look ahead
  bool preprocessing;          // true during preprocessing
  bool protected_reasons;      // referenced reasons are protected
  bool force_saved_phase;      // force saved phase in decision
  bool searching_lucky_phases; // during 'lucky_phases'
  bool stable;                 // true during stabilization phase
  bool reported;               // reported in this solving call
  bool external_prop;         // true if an external propagator is connected
  bool did_external_prop;     // true if ext. propagation happened
  bool external_prop_is_lazy; // true if the external propagator is lazy
  char rephased;              // last type of resetting phases
  Reluctant reluctant;        // restart counter in stable mode
  size_t vsize;               // actually allocated variable data size
  int max_var;                // internal maximum variable index
  uint64_t clause_id;         // last used id for clauses
  uint64_t original_id;       // ids for original clauses to produce lrat
  uint64_t reserved_ids;      // number of reserved ids for original clauses
  uint64_t conflict_id;       // store conflict id for finalize (frat)
  vector<uint64_t> unit_clauses; // keep track of unit_clauses (lrat/frat)
  vector<uint64_t> lrat_chain;   // create lrat in solver: option lratdirect
  vector<uint64_t> mini_chain;   // used to create lrat in minimize
  vector<uint64_t> minimize_chain; // used to create lrat in minimize
  vector<uint64_t> unit_chain;     // used to avoid duplicate units
  vector<Clause *> inst_chain;     // for lrat in instantiate
  vector<vector<vector<uint64_t>>>
      probehbr_chains;          // only used if opts.probehbr=false
  bool lrat;                    // generate lrat internally
  int level;                    // decision level ('control.size () - 1')
  Phases phases;                // saved, target and best phases
  signed char *vals;            // assignment [-max_var,max_var]
  vector<signed char> marks;    // signed marks [1,max_var]
  vector<unsigned> frozentab;   // frozen counters [1,max_var]
  vector<int> i2e;              // maps internal 'idx' to external 'lit'
  vector<unsigned> relevanttab; // Reference counts for observed variables.
  Queue queue;                  // variable move to front decision queue
  Links links;                  // table of links for decision queue
  double score_inc;             // current score increment
  ScoreSchedule scores;         // score based decision priority queue
  vector<double> stab;          // table of variable scores [1,max_var]
  vector<Var> vtab;             // variable table [1,max_var]
  vector<int> parents;          // parent literals during probing
  vector<Flags> ftab;           // variable and literal flags
  vector<int64_t> btab;         // enqueue time stamps for queue
  vector<int64_t> gtab;         // time stamp table to recompute glue
  vector<Occs> otab;            // table of occurrences for all literals
  vector<int> ptab;             // table for caching probing attempts
  vector<int64_t> ntab;         // number of one-sided occurrences table
  vector<Bins> big;             // binary implication graph
  vector<Watches> wtab;         // table of watches for all literals
  Clause *conflict;             // set in 'propagation', reset in 'analyze'
  vector<Clause *> conflicts;   // set in propagate for opts.reimply
  Clause *ignore;               // ignored during 'vivify_propagate'
  Clause *external_reason;      // used as reason at external propagations
  Clause *newest_clause;        // used in external_propagate
  bool force_no_backtrack;      // for new clauses with external propagator
  bool from_propagator;         // differentiate new clauses...
  int tainted_literal;          // used for ILB
  vector<Clause *> fix_later;   // for reimply + external propagator
  vector<int> notify_trail;     // for reimply + external propagator
  size_t notified;              // next trail position to notify external prop
  Clause *probe_reason;         // set during probing
  size_t propagated;            // next trail position to propagate
  size_t propagated2;         // next binary trail position to propagate
  size_t propergated;         // propagated without blocking literals
  size_t best_assigned;       // best maximum assigned ever
  size_t target_assigned;     // maximum assigned without conflict
  size_t no_conflict_until;   // largest trail prefix without conflict
  vector<int> trail;          // currently assigned literals
  vector<int> clause;         // simplified in parsing & learning
  vector<int> assumptions;    // assumed literals
  vector<int> constraint;     // literals of the constraint
  bool unsat_constraint;      // constraint used for unsatisfiability?
  bool marked_failed;         // are the failed assumptions marked?
  vector<int> original;       // original added literals
  vector<int> levels;         // decision levels in learned clause
  vector<int> analyzed;       // analyzed literals in 'analyze'
  vector<int> unit_analyzed;  // to avoid duplicate units in lrat_chain
  vector<int> decomposed;     // literals skipped in 'decompose'
  vector<int> minimized;      // removable or poison in 'minimize'
  vector<int> shrinkable;     // removable or poison in 'shrink'
  Reap reap;                  // radix heap for shrink

  int multitrail_dirty;
  vector<size_t> multitrail;  // "propagated" for each level
  vector<vector<int>> trails; // all assignments on all levels
  size_t num_assigned;        // check for satisfied

  vector<int> probes;       // remaining scheduled probes
  vector<Level> control;    // 'level + 1 == control.size ()'
  vector<Clause *> clauses; // ordered collection of all clauses
  Averages averages;        // glue, size, jump moving averages
  Limit lim;                // limits for various phases
  Last last;                // statistics at last occurrence
  Inc inc;                  // increments on limits

  Proof *proof;             // abstraction layer between solver and tracers
  LratBuilder *lratbuilder; // special proof tracer
  vector<Tracer*> tracers;   // proof tracing objects (ie interpolant calulator)
  vector<FileTracer*> file_tracers; // file proof tracers (ie DRAT, LRAT...)
  vector<StatTracer*> stat_tracers; // checkers

  /* depricated
  Checker *checker;         // online proof checker observing proof
  Tracer *tracer;           // proof to file tracer observing proof
  LratChecker *lratchecker; // online lrat checker observing proof
  LratBuilder *lratbuilder; // lrat proof chain builder observing proof
  */
  
  Options opts;             // run-time options
  Stats stats;              // statistics
#ifndef QUIET
  Profiles profiles;         // time profiles for various functions
  bool force_phase_messages; // force 'phase (...)' messages
#endif
  Arena arena;          // memory arena for moving garbage collector
  Format error_message; // provide persistent error message
  string prefix;        // verbose messages prefix

  Internal *internal; // proxy to 'this' in macros
  External *external; // proxy to 'external' buddy in 'Solver'

  /*----------------------------------------------------------------------*/

  // Asynchronous termination flag written by 'terminate' and read by
  // 'terminated_asynchronously' (the latter at the end of this header).
  //
  volatile bool termination_forced;

  /*----------------------------------------------------------------------*/

  const Range vars; // Provides safe variable iteration.
  const Sange lits; // Provides safe literal iteration.

  /*----------------------------------------------------------------------*/

  Internal ();
  ~Internal ();

  /*----------------------------------------------------------------------*/

  // Internal delegates and helpers for corresponding functions in
  // 'External' and 'Solver'.  The 'init_vars' function initializes
  // variables up to and including the requested variable index.
  //
  void init_vars (int new_max_var);

  void init_enqueue (int idx);
  void init_queue (int old_max_var, int new_max_var);

  void init_scores (int old_max_var, int new_max_var);

  void add_original_lit (int lit);

  // Reserve ids for original clauses to produce lrat
  void reserve_ids (int number);

  // Enlarge tables.
  //
  void enlarge_vals (size_t new_vsize);
  void enlarge (int new_max_var);

  // A variable is 'active' if it is not eliminated nor fixed.
  //
  bool active (int lit) { return flags (lit).active (); }

  int active () const {
    int res = stats.active;
#ifndef NDEBUG
    int tmp = max_var;
    tmp -= stats.unused;
    tmp -= stats.now.fixed;
    tmp -= stats.now.eliminated;
    tmp -= stats.now.substituted;
    tmp -= stats.now.pure;
    assert (tmp >= 0);
    assert (tmp == res);
#endif
    return res;
  }

  void reactivate (int lit); // During 'restore'.

  // Currently remaining active redundant and irredundant clauses.

  int64_t redundant () const { return stats.current.redundant; }

  int64_t irredundant () const { return stats.current.irredundant; }

  double clause_variable_ratio () const {
    return relative (irredundant (), active ());
  }

  // Scale values relative to clause variable ratio.
  //
  double scale (double v) const;

  // Unsigned literals (abs) with checks.
  //
  int vidx (int lit) const {
    int idx;
    assert (lit);
    assert (lit != INT_MIN);
    idx = abs (lit);
    assert (idx <= max_var);
    return idx;
  }

  // Unsigned version with LSB denoting sign.  This is used in indexing
  // arrays by literals.  The idea is to keep the elements in such an array
  // for both the positive and negated version of a literal close together.
  //
  unsigned vlit (int lit) { return (lit < 0) + 2u * (unsigned) vidx (lit); }

  int u2i (unsigned u) {
    assert (u > 1);
    int res = u / 2;
    assert (res <= max_var);
    if (u & 1)
      res = -res;
    return res;
  }

  // Helper functions to access variable and literal data.
  //
  Var &var (int lit) { return vtab[vidx (lit)]; }
  Link &link (int lit) { return links[vidx (lit)]; }
  Flags &flags (int lit) { return ftab[vidx (lit)]; }
  int64_t &bumped (int lit) { return btab[vidx (lit)]; }
  int &propfixed (int lit) { return ptab[vlit (lit)]; }
  double &score (int lit) { return stab[vidx (lit)]; }

  const Flags &flags (int lit) const { return ftab[vidx (lit)]; }

  bool occurring () const { return !otab.empty (); }
  bool watching () const { return !wtab.empty (); }

  Bins &bins (int lit) { return big[vlit (lit)]; }
  Occs &occs (int lit) { return otab[vlit (lit)]; }
  int64_t &noccs (int lit) { return ntab[vlit (lit)]; }
  Watches &watches (int lit) { return wtab[vlit (lit)]; }

  // Variable bumping through exponential VSIDS (EVSIDS) as in MiniSAT.
  //
  bool use_scores () const { return opts.score && stable; }
  void bump_variable_score (int lit);
  void bump_variable_score_inc ();
  void rescale_variable_scores ();

  // Marking variables with a sign (positive or negative).
  //
  signed char marked (int lit) const {
    signed char res = marks[vidx (lit)];
    if (lit < 0)
      res = -res;
    return res;
  }
  void mark (int lit) {
    assert (!marked (lit));
    marks[vidx (lit)] = sign (lit);
    assert (marked (lit) > 0);
    assert (marked (-lit) < 0);
  }
  void unmark (int lit) {
    marks[vidx (lit)] = 0;
    assert (!marked (lit));
  }

  // Use only bits 6 and 7 to store the sign or zero.  The remaining
  // bits can be use as additional flags.
  //
  signed char marked67 (int lit) const {
    signed char res = marks[vidx (lit)] >> 6;
    if (lit < 0)
      res = -res;
    return res;
  }
  void mark67 (int lit) {
    signed char &m = marks[vidx (lit)];
    const signed char mask = 0x3f;
#ifndef NDEBUG
    const signed char bits = m & mask;
#endif
    m = (m & mask) | (sign (lit) << 6);
    assert (marked (lit) > 0);
    assert (marked (-lit) < 0);
    assert ((m & mask) == bits);
    assert (marked67 (lit) > 0);
    assert (marked67 (-lit) < 0);
  }
  void unmark67 (int lit) {
    signed char &m = marks[vidx (lit)];
    const signed char mask = 0x3f;
#ifndef NDEBUG
    const signed bits = m & mask;
#endif
    m &= mask;
    assert ((m & mask) == bits);
  }

  void unmark (vector<int> &lits) {
    for (const auto &lit : lits)
      unmark (lit);
  }

  // The other 6 bits of the 'marks' bytes can be used as additional
  // (unsigned) marking bits.  Currently we only use the least significant
  // bit in 'condition' to mark variables in the conditional part.
  //
  bool getbit (int lit, int bit) const {
    assert (0 <= bit), assert (bit < 6);
    return marks[vidx (lit)] & (1 << bit);
  }
  void setbit (int lit, int bit) {
    assert (0 <= bit), assert (bit < 6);
    assert (!getbit (lit, bit));
    marks[vidx (lit)] |= (1 << bit);
    assert (getbit (lit, bit));
  }
  void unsetbit (int lit, int bit) {
    assert (0 <= bit), assert (bit < 6);
    assert (getbit (lit, bit));
    marks[vidx (lit)] &= ~(1 << bit);
    assert (!getbit (lit, bit));
  }

  // Marking individual literals.
  //
  bool marked2 (int lit) const {
    unsigned res = marks[vidx (lit)];
    assert (res <= 3);
    unsigned bit = bign (lit);
    return (res & bit) != 0;
  }
  void mark2 (int lit) {
    marks[vidx (lit)] |= bign (lit);
    assert (marked2 (lit));
  }

  // Marking and unmarking of all literals in a clause.
  //
  void mark_clause (); // mark 'this->clause'
  void mark (Clause *);
  void mark2 (Clause *);
  void unmark_clause (); // unmark 'this->clause'
  void unmark (Clause *);

  // Watch literal 'lit' in clause with blocking literal 'blit'.
  // Inlined here, since it occurs in the tight inner loop of 'propagate'.
  //
  inline void watch_literal (int lit, int blit, Clause *c) {
    assert (lit != blit);
    Watches &ws = watches (lit);
    ws.push_back (Watch (blit, c));
    LOG (c, "watch %d blit %d in", lit, blit);
  }

  // for debugging...
  // invariant from intel sat (see watch.hpp)
  // assert (val (lit) >= 0 ||
  //        (val (blit) > 0 && var (blit).level <= var (lit).level));
  void test_watch_invariant ();

  // Add two watches to a clause.  This is used initially during allocation
  // of a clause and during connecting back all watches after preprocessing.
  //
  inline void watch_clause (Clause *c) {
    const int l0 = c->literals[0];
    const int l1 = c->literals[1];
    watch_literal (l0, l1, c);
    watch_literal (l1, l0, c);
  }

  inline void unwatch_clause (Clause *c) {
    const int l0 = c->literals[0];
    const int l1 = c->literals[1];
    remove_watch (watches (l0), c);
    remove_watch (watches (l1), c);
  }

  // Update queue to point to last potentially still unassigned variable.
  // All variables after 'queue.unassigned' in bump order are assumed to be
  // assigned.  Then update the 'queue.bumped' field and log it.  This is
  // inlined here since it occurs in several inner loops.
  //
  inline void update_queue_unassigned (int idx) {
    assert (0 < idx);
    assert (idx <= max_var);
    queue.unassigned = idx;
    queue.bumped = btab[idx];
    LOG ("queue unassigned now %d bumped %" PRId64 "", idx, btab[idx]);
  }

  void bump_queue (int idx);

  // Mark (active) variables as eliminated, substituted, pure or fixed,
  // which turns them into inactive variables.
  //
  void mark_eliminated (int);
  void mark_substituted (int);
  void mark_active (int);
  void mark_fixed (int);
  void mark_pure (int);

  // Managing clauses in 'clause.cpp'.  Without explicit 'Clause' argument
  // these functions work on the global temporary 'clause'.
  //
  Clause *new_clause (bool red, int glue = 0);
  void promote_clause (Clause *, int new_glue);
  size_t shrink_clause (Clause *, int new_size);
  void minimize_sort_clause ();
  void shrink_and_minimize_clause ();
  void reset_shrinkable ();
  void mark_shrinkable_as_removable (int, std::vector<int>::size_type);
  int shrink_literal (int, int, unsigned);
  unsigned shrunken_block_uip (int, int,
                               std::vector<int>::reverse_iterator &,
                               std::vector<int>::reverse_iterator &,
                               std::vector<int>::size_type, const int);
  void shrunken_block_no_uip (const std::vector<int>::reverse_iterator &,
                              const std::vector<int>::reverse_iterator &,
                              unsigned &, const int);
  void push_literals_of_block (const std::vector<int>::reverse_iterator &,
                               const std::vector<int>::reverse_iterator &,
                               int, unsigned);
  unsigned shrink_next (int, unsigned &, unsigned &);
  std::vector<int>::reverse_iterator
  minimize_and_shrink_block (std::vector<int>::reverse_iterator &,
                             unsigned int &, unsigned int &, const int);
  unsigned shrink_block (std::vector<int>::reverse_iterator &,
                         std::vector<int>::reverse_iterator &, int,
                         unsigned &, unsigned &, const int, unsigned);
  unsigned shrink_along_reason (int, int, bool, bool &, unsigned);

  void deallocate_clause (Clause *);
  void delete_clause (Clause *);
  void mark_garbage (Clause *);
  void assign_original_unit (uint64_t, int);
  void add_new_original_clause (uint64_t);
  Clause *new_learned_redundant_clause (int glue);
  Clause *new_hyper_binary_resolved_clause (bool red, int glue);
  Clause *new_clause_as (const Clause *orig);
  Clause *new_resolved_irredundant_clause ();

  // Forward reasoning through propagation in 'propagate.cpp'.
  //
  int assignment_level (int lit, Clause *);
  void build_chain_for_units (int lit, Clause *reason, bool forced);
  void build_chain_for_empty ();
  void search_assign (int lit, Clause *);
  void search_assign_driving (int lit, Clause *reason);
  void search_assign_external (int lit);
  void search_assume_decision (int decision);
  void assign_unit (int lit);
  bool propagate ();

  void propergate (); // Repropagate without blocking literals.
  void propergate_reimply ();

  // Undo and restart in 'backtrack.cpp'.
  //
  void unassign (int lit);
  void update_target_and_best ();
  void backtrack (int target_level = 0);

  // Minimized learned clauses in 'minimize.cpp'.
  //
  bool minimize_literal (int lit, int depth = 0);
  void minimize_clause ();
  void calculate_minimize_chain (int lit);

  // Learning from conflicts in 'analyze.cc'.
  //
  void learn_empty_clause ();
  void learn_unit_clause (int lit);
  void learn_external_propagated_unit_clause (int lit);

  void bump_variable (int lit);
  void bump_variables ();
  int recompute_glue (Clause *);
  void bump_clause (Clause *);
  void clear_unit_analyzed_literals ();
  void clear_analyzed_literals ();
  void clear_analyzed_levels ();
  void clear_minimized_literals ();
  bool bump_also_reason_literal (int lit);
  void bump_also_reason_literals (int lit, int limit);
  void bump_also_all_reason_literals ();
  void analyze_literal (int lit, int &open, int &resolvent_size,
                        int &antecedent_size);
  void analyze_reason (int lit, Clause *, int &open, int &resolvent_size,
                       int &antecedent_size);
  Clause *new_driving_clause (const int glue, int &jump);
  int find_conflict_level (int &forced);
  int determine_actual_backtrack_level (int jump);
  void otfs_strengthen_clause (Clause *, int, int,
                               const std::vector<int> &);
  void otfs_subsume_clause (Clause *subsuming, Clause *subsumed);
  Clause *on_the_fly_strengthen (Clause *conflict, int lit);
  void analyze ();
  void iterate (); // report learned unit clause

  // Learning from external propagator in 'external_propagate.cpp'
  //
  void elevate_lit_external (int, Clause *);
  void elevate_original_unit (uint64_t, int);
  bool external_propagate ();
  bool external_check_solution ();
<<<<<<< HEAD
  void add_external_clause (int propagated_lit = 0,
                            bool no_backtrack = false);
  Clause *learn_external_reason_clause (int lit, int falsified_elit = 0,
                                        bool no_backtrack = false);
=======
  Clause *add_external_clause (bool as_redundant, int propagated_lit = 0);
  Clause *learn_external_reason_clause (int lit, int falsified_elit = 0);
  Clause *wrapped_learn_external_reason_clause (int lit);
>>>>>>> 054b516d
  void explain_external_propagations ();
  void explain_reason (int lit, Clause *, int &open);
  void move_literal_to_watch (bool other_watch);
  void handle_external_clause (Clause *);
  void notify_assignments ();
  void notify_decision ();
  void notify_backtrack (size_t new_level);
  int ask_decision ();
  void add_observed_var (int ilit);
  void remove_observed_var (int ilit);
  bool observed (int ilit) const;
  bool is_decision (int ilit);
  void check_watched_literal_invariants ();
  void set_tainted_literal ();
  void connect_propagator ();

  // Use last learned clause to subsume some more.
  //
  void eagerly_subsume_recently_learned_clauses (Clause *);

  // Restarting policy in 'restart.cc'.
  //
  bool stabilizing ();
  bool restarting ();
  int reuse_trail ();
  void restart ();

  // Functions to set and reset certain 'phases'.
  //
  void clear_phases (vector<signed char> &); // reset argument to zero
  void copy_phases (vector<signed char> &);  // copy 'saved' to argument

  // Resetting the saved phased in 'rephase.cpp'.
  //
  bool rephasing ();
  char rephase_best ();
  char rephase_flipping ();
  char rephase_inverted ();
  char rephase_original ();
  char rephase_random ();
  char rephase_walk ();
  void shuffle_scores ();
  void shuffle_queue ();
  void rephase ();

  // Lucky feasible case checking.
  //
  int unlucky (int res);
  int trivially_false_satisfiable ();
  int trivially_true_satisfiable ();
  int forward_false_satisfiable ();
  int forward_true_satisfiable ();
  int backward_false_satisfiable ();
  int backward_true_satisfiable ();
  int positive_horn_satisfiable ();
  int negative_horn_satisfiable ();

  // Asynchronous terminating check.
  //
  bool terminated_asynchronously (int factor = 1);

  bool search_limits_hit ();

  void terminate () {
    LOG ("forcing asynchronous termination");
    termination_forced = true;
  }

  // Reducing means determining useless clauses with 'reduce' in
  // 'reduce.cpp' as well as root level satisfied clause and then removing
  // those which are not used as reason anymore with garbage collection.
  //
  bool flushing ();
  bool reducing ();
  void protect_reasons ();
  void mark_clauses_to_be_flushed ();
  void mark_useless_redundant_clauses_as_garbage ();
  bool propagate_out_of_order_units ();
  void unprotect_reasons ();
  void reduce ();

  // Garbage collection in 'collect.cpp' called from 'reduce' and during
  // inprocessing and preprocessing.
  //
  int clause_contains_fixed_literal (Clause *);
  void remove_falsified_literals (Clause *);
  void mark_satisfied_clauses_as_garbage ();
  void copy_clause (Clause *);
  void flush_watches (int lit, Watches &);
  size_t flush_occs (int lit);
  void flush_all_occs_and_watches ();
  void update_reason_references ();
  void copy_non_garbage_clauses ();
  void delete_garbage_clauses ();
  void check_clause_stats ();
  void check_var_stats ();
  bool arenaing ();
  void garbage_collection ();

  // Set-up occurrence list counters and containers.
  //
  void init_occs ();
  void init_bins ();
  void init_noccs ();
  void reset_occs ();
  void reset_bins ();
  void reset_noccs ();

  // Operators on watches.
  //
  void init_watches ();
  void connect_watches (bool irredundant_only = false);
  void sort_watches ();
  void clear_watches ();
  void reset_watches ();

  // Regular forward subsumption checking in 'subsume.cpp'.
  //
  bool subsuming ();
  void strengthen_clause (Clause *, int);
  void subsume_clause (Clause *subsuming, Clause *subsumed);
  int subsume_check (Clause *subsuming, Clause *subsumed);
  int try_to_subsume_clause (Clause *, vector<Clause *> &shrunken);
  void reset_subsume_bits ();
  bool subsume_round ();
  void subsume (bool update_limits = true);

  // Covered clause elimination of large clauses.
  //
  void covered_literal_addition (int lit, Coveror &);
  void asymmetric_literal_addition (int lit, Coveror &);
  void cover_push_extension (int lit, Coveror &);
  bool cover_propagate_asymmetric (int lit, Clause *ignore, Coveror &);
  bool cover_propagate_covered (int lit, Coveror &);
  bool cover_clause (Clause *c, Coveror &);
  int64_t cover_round ();
  bool cover ();

  // Strengthening through vivification in 'vivify.cpp'.
  //
  void flush_vivification_schedule (Vivifier &);
  bool consider_to_vivify_clause (Clause *candidate, bool redundant_mode);
  void vivify_analyze_redundant (Vivifier &, Clause *start, bool &);
  void vivify_build_lrat (int, Clause *);
  void vivify_chain_for_units (int lit, Clause *reason);
  bool vivify_all_decisions (Clause *candidate, int subsume);
  void vivify_post_process_analysis (Clause *candidate, int subsume);
  void vivify_strengthen (Clause *candidate);
  void vivify_assign (int lit, Clause *);
  void vivify_assume (int lit);
  bool vivify_propagate ();
  void vivify_clause (Vivifier &, Clause *candidate);
  void vivify_round (bool redundant_mode, int64_t delta);
  void vivify ();

  // Compacting (shrinking internal variable tables) in 'compact.cpp'
  //
  bool compacting ();
  void compact ();

  // Transitive reduction of binary implication graph in 'transred.cpp'
  //
  void transred ();

  // We monitor the maximum size and glue of clauses during 'reduce' and
  // thus can predict if a redundant extended clause is likely to be kept in
  // the next 'reduce' phase.  These clauses are target of subsumption and
  // vivification checks, in addition to irredundant clauses.  Their
  // variables are also marked as being 'added'.
  //
  bool likely_to_be_kept_clause (Clause *c) {
    if (!c->redundant)
      return true;
    if (c->keep)
      return true;
    if (c->glue > lim.keptglue)
      return false;
    if (c->size > lim.keptsize)
      return false;
    return true;
  }

  // We mark variables in added or shrunken clauses as 'subsume' candidates
  // if the clause is likely to be kept in the next 'reduce' phase (see last
  // function above).  This gives a persistent (across consecutive
  // interleaved search and inprocessing phases) set of variables which have
  // to be reconsidered in subsumption checks, i.e., only clauses with
  // 'subsume' marked variables are checked to be forward subsumed.
  // A similar technique is used to reduce the effort in hyper ternary
  // resolution to focus on variables in new ternary clauses.
  //
  void mark_subsume (int lit) {
    Flags &f = flags (lit);
    if (f.subsume)
      return;
    LOG ("marking %d as subsuming literal candidate", abs (lit));
    stats.mark.subsume++;
    f.subsume = true;
  }
  void mark_ternary (int lit) {
    Flags &f = flags (lit);
    if (f.ternary)
      return;
    LOG ("marking %d as ternary resolution literal candidate", abs (lit));
    stats.mark.ternary++;
    f.ternary = true;
  }
  void mark_added (int lit, int size, bool redundant);
  void mark_added (Clause *);

  bool marked_subsume (int lit) const { return flags (lit).subsume; }

  // If irredundant clauses are removed or literals in clauses are removed,
  // then variables in such clauses should be reconsidered to be eliminated
  // through bounded variable elimination.  In contrast to 'subsume' the
  // 'elim' flag is restricted to 'irredundant' clauses only. For blocked
  // clause elimination it is better to have a more precise signed version,
  // which allows to independently mark positive and negative literals.
  //
  void mark_elim (int lit) {
    Flags &f = flags (lit);
    if (f.elim)
      return;
    LOG ("marking %d as elimination literal candidate", lit);
    stats.mark.elim++;
    f.elim = true;
  }
  void mark_block (int lit) {
    Flags &f = flags (lit);
    const unsigned bit = bign (lit);
    if (f.block & bit)
      return;
    LOG ("marking %d as blocking literal candidate", lit);
    stats.mark.block++;
    f.block |= bit;
  }
  void mark_removed (int lit) {
    mark_elim (lit);
    mark_block (-lit);
  }
  void mark_removed (Clause *, int except = 0);

  // The following two functions are only used for testing & debugging.

  bool marked_block (int lit) const {
    const Flags &f = flags (lit);
    const unsigned bit = bign (lit);
    return (f.block & bit) != 0;
  }
  void unmark_block (int lit) {
    Flags &f = flags (lit);
    const unsigned bit = bign (lit);
    f.block &= ~bit;
  }

  // During scheduling literals for blocked clause elimination we skip those
  // literals which occur negated in a too large clause.
  //
  void mark_skip (int lit) {
    Flags &f = flags (lit);
    const unsigned bit = bign (lit);
    if (f.skip & bit)
      return;
    LOG ("marking %d to be skipped as blocking literal", lit);
    f.skip |= bit;
  }
  bool marked_skip (int lit) {
    const Flags &f = flags (lit);
    const unsigned bit = bign (lit);
    return (f.skip & bit) != 0;
  }

  // During decompose ignore literals where we already built lrat chains
  //
  void mark_decomposed (int lit) {
    Flags &f = flags (lit);
    const unsigned bit = bign (lit);
    assert ((f.decompose & bit) == 0);
    LOG ("marking lrat chain of %d to be skipped", lit);
    decomposed.push_back (lit);
    f.decompose |= bit;
  }
  void unmark_decompose (int lit) {
    Flags &f = flags (lit);
    const unsigned bit = bign (lit);
    f.decompose &= ~bit;
  }
  bool marked_decompose (int lit) {
    const Flags &f = flags (lit);
    const unsigned bit = bign (lit);
    return (f.decompose & bit) != 0;
  }
  void clear_decomposed_literals ();

  // Blocked Clause elimination in 'block.cpp'.
  //
  bool is_blocked_clause (Clause *c, int pivot);
  void block_schedule (Blocker &);
  size_t block_candidates (Blocker &, int lit);
  Clause *block_impossible (Blocker &, int lit);
  void block_literal_with_at_least_two_negative_occs (Blocker &, int lit);
  void block_literal_with_one_negative_occ (Blocker &, int lit);
  void block_pure_literal (Blocker &, int lit);
  void block_reschedule_clause (Blocker &, int lit, Clause *);
  void block_reschedule (Blocker &, int lit);
  void block_literal (Blocker &, int lit);
  bool block ();

  // Find gates in 'gates.cpp' for bounded variable substitution.
  //
  int second_literal_in_binary_clause_lrat (Clause *, int first);
  int second_literal_in_binary_clause (Eliminator &, Clause *, int first);
  void mark_binary_literals (Eliminator &, int pivot);
  void find_and_gate (Eliminator &, int pivot);
  void find_equivalence (Eliminator &, int pivot);

  bool get_ternary_clause (Clause *, int &, int &, int &);
  bool match_ternary_clause (Clause *, int, int, int);
  Clause *find_ternary_clause (int, int, int);

  bool get_clause (Clause *, vector<int> &);
  bool is_clause (Clause *, const vector<int> &);
  Clause *find_clause (const vector<int> &);
  void find_xor_gate (Eliminator &, int pivot);

  void find_if_then_else (Eliminator &, int pivot);

  Clause *find_binary_clause (int, int);
  void find_gate_clauses (Eliminator &, int pivot);
  void unmark_gate_clauses (Eliminator &);

  // Bounded variable elimination in 'elim.cpp'.
  //
  bool eliminating ();
  double compute_elim_score (unsigned lit);
  void mark_redundant_clauses_with_eliminated_variables_as_garbage ();
  void unmark_binary_literals (Eliminator &);
  bool resolve_clauses (Eliminator &, Clause *, int pivot, Clause *, bool);
  void mark_eliminated_clauses_as_garbage (Eliminator &, int pivot);
  bool elim_resolvents_are_bounded (Eliminator &, int pivot);
  void elim_update_removed_lit (Eliminator &, int lit);
  void elim_update_removed_clause (Eliminator &, Clause *, int except = 0);
  void elim_update_added_clause (Eliminator &, Clause *);
  void elim_add_resolvents (Eliminator &, int pivot);
  void elim_backward_clause (Eliminator &, Clause *);
  void elim_backward_clauses (Eliminator &);
  void elim_propagate (Eliminator &, int unit);
  void elim_on_the_fly_self_subsumption (Eliminator &, Clause *, int);
  void try_to_eliminate_variable (Eliminator &, int pivot);
  void increase_elimination_bound ();
  int elim_round (bool &completed);
  void elim (bool update_limits = true);

  // instantiate
  //
  void inst_assign (int lit);
  bool inst_propagate ();
  void collect_instantiation_candidates (Instantiator &);
  bool instantiate_candidate (int lit, Clause *);
  void instantiate (Instantiator &);

  // multilevel trail in trail.cpp
  // TODO: inline some of these in propagate.cpp
  //
  void new_trail_level (int lit);
  void clear_trails (int level);
  void multi_backtrack (int new_level);
  int trail_size (int l);
  int trails_sizes (int l);
  void trail_push (int lit, int l);
  int next_propagation_level (int last);
  vector<int> *next_trail (int l);
  int next_propagated (int l);
  Clause *propagation_conflict (int l, Clause *c);
  int conflicting_level (Clause *c);
  void elevate_lit (int lit, Clause *reason);
  int elevating_level (int lit, Clause *reason);
  void set_propagated (int l, int prop);
  bool propagate_conflicts ();
  bool propagate_multitrail ();
  bool propagate_clean ();

  // Hyper ternary resolution.
  //
  bool ternary_find_binary_clause (int, int);
  bool ternary_find_ternary_clause (int, int, int);
  Clause *new_hyper_ternary_resolved_clause (bool red);
  bool hyper_ternary_resolve (Clause *, int, Clause *);
  void ternary_lit (int pivot, int64_t &steps, int64_t &htrs);
  void ternary_idx (int idx, int64_t &steps, int64_t &htrs);
  bool ternary_round (int64_t &steps, int64_t &htrs);
  bool ternary ();

  // Probing in 'probe.cpp'.
  //
  bool probing ();
  void failed_literal (int lit);
  void probe_lrat_for_units (int lit);
  void probe_assign_unit (int lit);
  void probe_assign_decision (int lit);
  void probe_assign (int lit, int parent);
  void mark_duplicated_binary_clauses_as_garbage ();
  int get_parent_reason_literal (int lit);
  void set_parent_reason_literal (int lit, int reason);
  void clean_probehbr_lrat ();
  void init_probehbr_lrat ();
  void get_probehbr_lrat (int lit, int uip);
  void set_probehbr_lrat (int lit, int uip);
  void probe_post_dominator_lrat (vector<Clause *> &, int, int);
  void probe_dominator_lrat (int dom, Clause *reason);
  int probe_dominator (int a, int b);
  int hyper_binary_resolve (Clause *);
  void probe_propagate2 ();
  bool probe_propagate ();
  bool is_binary_clause (Clause *c, int &, int &);
  void generate_probes ();
  void flush_probes ();
  int next_probe ();
  bool probe_round ();
  void probe (bool update_limits = true);

  // ProbSAT/WalkSAT implementation called initially or from 'rephase'.
  //
  void walk_save_minimum (Walker &);
  Clause *walk_pick_clause (Walker &);
  unsigned walk_break_value (int lit);
  int walk_pick_lit (Walker &, Clause *);
  void walk_flip_lit (Walker &, int lit);
  int walk_round (int64_t limit, bool prev);
  void walk ();

  // Detect strongly connected components in the binary implication graph
  // (BIG) and equivalent literal substitution (ELS) in 'decompose.cpp'.
  //
  void decompose_conflicting_scc_lrat (DFS *dfs, vector<int> &);
  vector<Clause *> decompose_analyze_binary_clauses (DFS *dfs, int from);
  void decompose_analyze_binary_chain (DFS *dfs, int);
  bool decompose_round ();
  void decompose ();

  void reset_limits (); // Reset after 'solve' call.

  // Try flipping a literal while not falsifying a model.

  bool flip (int lit);
  bool flippable (int lit);

  // Assumption handling.
  //
  void assume_analyze_literal (int lit);
  void assume_analyze_reason (int lit, Clause *reason);
  void assume (int);         // New assumption literal.
  bool failed (int lit);     // Literal failed assumption?
  void reset_assumptions (); // Reset after 'solve' call.
  void sort_and_reuse_assumptions();   // reorder the assumptions in order to reuse parts of the trail
  void failing ();           // Prepare failed assumptions.

  bool assumed (int lit) { // Marked as assumption.
    Flags &f = flags (lit);
    const unsigned bit = bign (lit);
    return (f.assumed & bit) != 0;
  }

  // Add temporary clause as constraint.
  //
  void constrain (int); // Add literal to constraint.
  bool
  failed_constraint ();     // Was constraint used to proof unsatisfiablity?
  void reset_constraint (); // Reset after 'solve' call.

  // Forcing decision variables to a certain phase.
  //
  void phase (int lit);
  void unphase (int lit);

  // Globally blocked clause elimination.
  //
  bool is_autarky_literal (int lit) const;
  bool is_conditional_literal (int lit) const;
  void mark_as_conditional_literal (int lit);
  void unmark_as_conditional_literal (int lit);
  //
  bool is_in_candidate_clause (int lit) const;
  void mark_in_candidate_clause (int lit);
  void unmark_in_candidate_clause (int lit);
  //
  void condition_assign (int lit);
  void condition_unassign (int lit);
  //
  bool conditioning ();
  long condition_round (long unassigned_literal_propagation_limit);
  void condition (bool update_limits = true);

  // Part on picking the next decision in 'decide.cpp'.
  //
  bool satisfied ();
  int next_decision_variable_on_queue ();
  int next_decision_variable_with_best_score ();
  int next_decision_variable ();
  int decide_phase (int idx, bool target);
  int likely_phase (int idx);
  bool better_decision (int lit, int other);
  int decide (); // 0=decision, 20=failed

  // Internal functions to enable explicit search limits.
  //
  void limit_terminate (int);
  void limit_decisions (int);     // Force decision limit.
  void limit_conflicts (int);     // Force conflict limit.
  void limit_preprocessing (int); // Enable 'n' preprocessing rounds.
  void limit_local_search (int);  // Enable 'n' local search rounds.

  // External versions can access limits by 'name'.
  //
  static bool is_valid_limit (const char *name);
  bool limit (const char *name, int); // 'true' if 'name' valid

  // Set all the CDCL search limits and increments for scheduling
  // inprocessing, restarts, clause database reductions, etc.
  //
  void init_report_limits ();
  void init_preprocessing_limits ();
  void init_search_limits ();

  // The computed averages are local to the 'stable' and 'unstable' phase.
  // Their main use is to be reported in 'report', except for the 'glue'
  // averages, which are used to schedule (prohibit actually) restarts
  // during 'unstable' phases ('stable' phases use reluctant doubling).
  //
  void init_averages ();
  void swap_averages ();

  int try_to_satisfy_formula_by_saved_phases ();
  void produce_failed_assumptions ();

  // Main solve & search functions in 'internal.cpp'.
  //
  // We have three pre-solving techniques.  These consist of preprocessing,
  // local search and searching for lucky phases, which in full solving
  // mode except for the last are usually optional and then followed by
  // the main CDCL search loop with inprocessing.  If only preprocessing
  // is requested from 'External::simplifiy' only preprocessing is called
  // though. This is all orchestrated by the 'solve' function.
  //
  int already_solved ();
  int restore_clauses ();
  bool preprocess_round (int round);
  int preprocess ();
  int local_search_round (int round);
  int local_search ();
  int lucky_phases ();
  int cdcl_loop_with_inprocessing ();
  void reset_solving ();
  int solve (bool preprocess_only = false);
  void finalize ();

  //
  int lookahead ();
  CubesWithStatus generate_cubes (int, int);
  int most_occurring_literal ();
  int lookahead_probing ();
  int lookahead_next_probe ();
  void lookahead_flush_probes ();
  void lookahead_generate_probes ();
  std::vector<int> lookahead_populate_locc ();
  int lookahead_locc (const std::vector<int> &);

  bool terminating_asked ();

#ifndef QUIET
  // Built in profiling in 'profile.cpp' (see also 'profile.hpp').
  //
  void start_profiling (Profile &p, double);
  void stop_profiling (Profile &p, double);

  double update_profiles (); // Returns 'time ()'.
  void print_profile ();
#endif

  // Get the value of an internal literal: -1=false, 0=unassigned, 1=true.
  // We use a redundant table for both negative and positive literals.  This
  // allows a branch-less check for the value of literal and is considered
  // substantially faster than negating the result if the argument is
  // negative.  We also avoid taking the absolute value.
  //
  signed char val (int lit) const {
    assert (-max_var <= lit);
    assert (lit);
    assert (lit <= max_var);
    return vals[lit];
  }

  // As 'val' but restricted to the root-level value of a literal.
  // It is not that time critical and also needs to check the decision level
  // of the variable anyhow.
  //
  int fixed (int lit) {
    assert (-max_var <= lit);
    assert (lit);
    assert (lit <= max_var);
    const int idx = vidx (lit);
    int res = vals[idx];
    if (res && vtab[idx].level)
      res = 0;
    if (lit < 0)
      res = -res;
    return res;
  }

  // Map back an internal literal to an external.
  //
  int externalize (int lit) {
    assert (lit != INT_MIN);
    const int idx = abs (lit);
    assert (idx);
    assert (idx <= max_var);
    int res = i2e[idx];
    if (lit < 0)
      res = -res;
    return res;
  }

  // Explicit freezing and melting of variables.
  //
  void freeze (int lit) {
    int idx = vidx (lit);
    unsigned &ref = frozentab[idx];
    if (ref < UINT_MAX) {
      ref++;
      LOG ("variable %d frozen %u times", idx, ref);
    } else
      LOG ("variable %d remains frozen forever", idx);
  }
  void melt (int lit) {
    int idx = vidx (lit);
    unsigned &ref = frozentab[idx];
    if (ref < UINT_MAX) {
      if (!--ref) {
        if (relevanttab[idx]) {
          LOG ("variable %d is observed, can not be completely molten",
               idx);
          ref++;
        } else
          LOG ("variable %d completely molten", idx);
      } else
        LOG ("variable %d melted once but remains frozen %u times", lit,
             ref);
    } else
      LOG ("variable %d remains frozen forever", idx);
  }
  bool frozen (int lit) { return frozentab[vidx (lit)] > 0; }

  // Parsing functions in 'parse.cpp'.
  //
  const char *parse_dimacs (FILE *);
  const char *parse_dimacs (const char *);
  const char *parse_solution (const char *);

  // Enable and disable proof logging and checking.
  //
  void new_proof_on_demand ();
  void setup_lrat_builder ();  // if opts.externallrat=true
  void force_lrat ();      // sets lrat=true
  void close_trace ();     // Stop proof tracing.
  void flush_trace ();     // Flush proof trace file.
  void trace (File *);     // Start write proof file.
  void check ();           // Enable online proof checking.

  // Dump to '<stdout>' as DIMACS for debugging.
  //
  void dump (Clause *);
  void dump ();

  // Export and traverse all irredundant (non-unit) clauses.
  //
  bool traverse_clauses (ClauseIterator &);

  /*----------------------------------------------------------------------*/

  double solve_time (); // accumulated time spent in 'solve ()'

  double process_time (); // since solver was initialized
  double real_time ();    // since solver was initialized

  double time () { return opts.realtime ? real_time () : process_time (); }

  // Regularly reports what is going on in 'report.cpp'.
  //
  void report (char type, int verbose_level = 0);
  void report_solving (int);

  void print_statistics ();
  void print_resource_usage ();

  /*----------------------------------------------------------------------*/

#ifndef QUIET

  void print_prefix ();

  // Non-verbose messages and warnings, i.e., always printed unless 'quiet'
  // is set, which disables messages at run-time, or even 'QUIET' is defined
  // through the configuration option './configure --quiet', which disables
  // such messages completely at compile-time.
  //
  void vmessage (const char *, va_list &);
  void message (const char *, ...) CADICAL_ATTRIBUTE_FORMAT (2, 3);
  void message (); // empty line

  // Verbose messages with explicit verbose 'level' controlled by
  // 'opts.verbose' (verbose level '0' gives the same as 'message').
  //
  void vverbose (int level, const char *fmt, va_list &);
  void verbose (int level, const char *fmt, ...)
      CADICAL_ATTRIBUTE_FORMAT (3, 4);
  void verbose (int level);

  // This is for printing section headers in the form
  //
  //  c ---- [ <title> ] ---------------------
  //
  // nicely aligned (and of course is ignored if 'quiet' is set).
  //
  void section (const char *title);

  // Print verbose message about phases if 'opts.verbose > 1' (but not if
  // 'quiet' is set).  Note that setting 'log' or '-l' forces all verbose
  // output (and also ignores 'quiet' set to true').  The 'phase' argument
  // is used to print a 'phase' prefix for the message as follows:
  //
  //  c [<phase>] ...
  //
  void phase (const char *phase, const char *, ...)
      CADICAL_ATTRIBUTE_FORMAT (3, 4);

  // Same as the last 'phase' above except that the prefix gets a count:
  //
  //  c [<phase>-<count>] ...
  //
  void phase (const char *phase, int64_t count, const char *, ...)
      CADICAL_ATTRIBUTE_FORMAT (4, 5);
#endif

  // Print error messages which are really always printed (even if 'quiet'
  // is set).  This leads to exit the current process with exit status '1'.
  //
  // TODO add possibility to use a call back instead of calling exit.
  //
  void error_message_end ();
  void verror (const char *, va_list &);
  void error (const char *, ...) CADICAL_ATTRIBUTE_FORMAT (2, 3);
  void error_message_start ();

  // Warning messages.
  //
  void warning (const char *, ...) CADICAL_ATTRIBUTE_FORMAT (2, 3);
};

// Fatal internal error which leads to abort.
//
void fatal_message_start ();
void fatal_message_end ();
void fatal (const char *, ...) CADICAL_ATTRIBUTE_FORMAT (1, 2);

/*------------------------------------------------------------------------*/

// Has to be put here, i.e., not into 'score.hpp', since we need the
// definition of 'Internal::score' above (after '#include "score.hpp"').

inline bool score_smaller::operator() (unsigned a, unsigned b) {

  // Avoid computing twice 'abs' in 'score ()'.
  //
  assert (1 <= a);
  assert (a <= (unsigned) internal->max_var);
  assert (1 <= b);
  assert (b <= (unsigned) internal->max_var);
  double s = internal->stab[a];
  double t = internal->stab[b];

  if (s < t)
    return true;
  if (s > t)
    return false;

  return a > b;
}

/*------------------------------------------------------------------------*/

// Implemented here for keeping it all inline (requires Internal::fixed).

inline int External::fixed (int elit) const {
  assert (elit);
  assert (elit != INT_MIN);
  int eidx = abs (elit);
  if (eidx > max_var)
    return 0;
  int ilit = e2i[eidx];
  if (!ilit)
    return 0;
  if (elit < 0)
    ilit = -ilit;
  return internal->fixed (ilit);
}

/*------------------------------------------------------------------------*/

// We want to have termination checks inlined, particularly the first
// function which appears in preprocessor loops.  Even though this first
// 'termination_forced' is set asynchronously, this should not lead to a
// data race issue (it also has been declared 'volatile').

inline bool Internal::terminated_asynchronously (int factor) {
  // First way of asynchronous termination is through 'terminate' which sets
  // the 'termination_forced' flag directly.  The second way is through a
  // call back to a 'terminator' if it is non-zero, which however is costly.
  //
  if (termination_forced) {
    LOG ("termination asynchronously forced");
    return true;
  }

  // This is only for testing and debugging asynchronous termination calls.
  // In production code this could be removed but then should not be costly
  // and keeping it will allow to test correctness of asynchronous
  // termination on the production platform too.  After this triggers we
  // have to set the 'termination_forced' flag, such that subsequent calls
  // to this function do not check this again.
  //
  if (lim.terminate.forced) {
    assert (lim.terminate.forced > 0);
    if (lim.terminate.forced-- == 1) {
      LOG ("internally forcing termination");
      termination_forced = true;
      return true;
    }
    LOG ("decremented internal forced termination limit to %d",
         lim.terminate.forced);
  }

  // The second way of asynchronous termination is through registering and
  // calling an external 'Terminator' object.  This is of course more costly
  // than just checking a (volatile though) boolean flag, particularly in
  // tight loops.  To avoid this cost we only call the terminator in
  // intervals of 'opts.terminateint', which in addition can be scaled up by
  // the argument 'factor'.  If the terminator returns 'true' we set the
  // 'termination_forced' flag to 'true' in order to remember the
  // termination status and to avoid the terminator again.  Setting this
  // flag leads to the first test above to succeed in subsequent calls.
  //
  if (external->terminator && !lim.terminate.check--) {
    assert (factor > 0);
    assert (INT_MAX / factor > opts.terminateint);
    lim.terminate.check = factor * opts.terminateint;
    if (external->terminator->terminate ()) {
      termination_forced = true; // Cache it.
      LOG ("connected terminator forces termination");
      return true;
    }
  }

  return false;
}

/*------------------------------------------------------------------------*/

inline bool Internal::search_limits_hit () {
  assert (!preprocessing);
  assert (!localsearching);

  if (lim.conflicts >= 0 && stats.conflicts >= lim.conflicts) {
    LOG ("conflict limit %" PRId64 " reached", lim.conflicts);
    return true;
  }

  if (lim.decisions >= 0 && stats.decisions >= lim.decisions) {
    LOG ("decision limit %" PRId64 " reached", lim.decisions);
    return true;
  }

  return false;
}

/*------------------------------------------------------------------------*/

} // namespace CaDiCaL

#endif<|MERGE_RESOLUTION|>--- conflicted
+++ resolved
@@ -260,13 +260,6 @@
   vector<Tracer*> tracers;   // proof tracing objects (ie interpolant calulator)
   vector<FileTracer*> file_tracers; // file proof tracers (ie DRAT, LRAT...)
   vector<StatTracer*> stat_tracers; // checkers
-
-  /* depricated
-  Checker *checker;         // online proof checker observing proof
-  Tracer *tracer;           // proof to file tracer observing proof
-  LratChecker *lratchecker; // online lrat checker observing proof
-  LratBuilder *lratbuilder; // lrat proof chain builder observing proof
-  */
   
   Options opts;             // run-time options
   Stats stats;              // statistics
@@ -667,16 +660,11 @@
   void elevate_original_unit (uint64_t, int);
   bool external_propagate ();
   bool external_check_solution ();
-<<<<<<< HEAD
   void add_external_clause (int propagated_lit = 0,
                             bool no_backtrack = false);
   Clause *learn_external_reason_clause (int lit, int falsified_elit = 0,
                                         bool no_backtrack = false);
-=======
-  Clause *add_external_clause (bool as_redundant, int propagated_lit = 0);
-  Clause *learn_external_reason_clause (int lit, int falsified_elit = 0);
   Clause *wrapped_learn_external_reason_clause (int lit);
->>>>>>> 054b516d
   void explain_external_propagations ();
   void explain_reason (int lit, Clause *, int &open);
   void move_literal_to_watch (bool other_watch);
