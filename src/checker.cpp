--- conflicted
+++ resolved
@@ -493,12 +493,8 @@
     insert ();
 }
 
-<<<<<<< HEAD
-void Checker::add_original_clause (uint64_t id, bool, const vector<int> &c) {
-=======
 void Checker::add_original_clause (uint64_t id, bool, const vector<int> &c,
                                    bool) {
->>>>>>> 7699be33
   if (inconsistent)
     return;
   START (checking);
@@ -516,12 +512,8 @@
   STOP (checking);
 }
 
-<<<<<<< HEAD
-void Checker::add_derived_clause (uint64_t id, bool, const vector<int> &c, const vector<uint64_t>&) {
-=======
 void Checker::add_derived_clause (uint64_t id, bool, const vector<int> &c,
                                   const vector<uint64_t> &) {
->>>>>>> 7699be33
   if (inconsistent)
     return;
   START (checking);
