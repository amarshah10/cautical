/*------------------------------------------------------------------------*/
/* Copyright (C) 2018-2021 Armin Biere, Johannes Kepler University Linz   */
/* Copyright (C) 2020 Mathias Fleury, Johannes Kepler University Linz     */
/* Copyright (c) 2020-2021 Nils Froleyks, Johannes Kepler University Linz */
/* Copyright (C) 2022-2023 Katalin Fazekas, Technical University of Vienna*/
/* Copyright (C) 2021-2023 Armin Biere, University of Freiburg            */
/*------------------------------------------------------------------------*/

// Model Based Tester for the CaDiCaL SAT Solver Library.

namespace CaDiCaL {

// clang-format off

static const char *USAGE =
"usage: mobical [ <option> ... ] [ <mode> ]\n"
"\n"
"where '<option>' can be one of the following:\n"
"\n"
"  --help    | -h    print this command line option summary and exit\n"
"  --version         print CaDiCaL's three character version and exit\n"
"  --build           print build configuration\n"
"\n"
"  -v                increase verbosity\n"
"  --colors          force colors for both '<stdout>' and '<stderr>'\n"
"  --no-colors       disable colors if '<stderr>' is connected to "
"terminal\n"
"  --no-terminal     assume '<stderr>' is not connected to terminal\n"
"  --no-seeds        do not print seeds in random mode\n"
"\n"
"  -<n>              specify the number of solving phases explicitly\n"
"  --time <seconds>  set time limit per trace (none=0, default=%d)\n"
"  --space <MB>      set space limit (none=0, default=%d)\n"
"\n"
"  --do-not-ignore-resource-limits  consider out-of-time or memory as "
"error\n"
"\n"
"  --small           generate small formulas only\n"
"  --medium          generate medium sized formulas only\n"
"  --big             generate big formulas only\n"
"\n"
"Then '<mode>' is one of these\n"
"\n"
"  <seed>            generate and execute trace for given 64-bit seed\n"
"  <seed>  <output>  generate trace, shrink and write it to file\n"
"  <input> <output>  read trace, shrink and write it to output file\n"
"  <input>           read and replay the specified input trace\n"
"\n"
"The output trace is not shrunken if it is not failing.  However, before\n"
"it is written it is executed, unless '--do-not-execute' is specified:\n"
"\n"
"  --do-not-execute  just write to '<output>' without execution\n"
"\n"
"In order to check memory issues or collect coverage you can force\n"
"execution within the main process, which however also means that the\n"
"model based tester aborts as soon a test fails\n"
"\n"
"  --do-not-fork     execute all tests in main process directly\n"
"\n"
"In order to replay a trace which violates an API contract use\n"
"\n"
"  --do-not-enforce-contracts\n"
"\n"
"To read from '<stdin>' use '-' as '<input>' and also '-' instead of\n"
"'<output>' to write to '<stdout>'.\n"
"\n"
#ifdef LOGGING
"As the library is compiled with logging support ('-DLOGGING')\n"
"one can force to add the 'set log 1' call to the trace with\n"
"\n"
"  --log | -l        force low-level logging for detailed debugging\n"
"\n"
#endif
"Implicitly add 'dump' and 'stats' calls to traces:\n"
"\n"
"  --dump  | -d      force dumping the CNF before every 'solve'\n"
"  --stats | -s      force printing statistics after every 'solve'\n"
"\n"
"Implicitly add 'configure plain' after setting options:\n"
"\n"
"  --plain | -p\n" // TODO all configurations?
"\n"
"Otherwise if no '<mode>' is specified the default is to generate random\n"
"traces internally until the execution of a trace fails, which means it\n"
"produces a non-zero exit code.  Then the trace is rerun and shrunken\n"
"through delta-debugging to produce a smaller trace.  The shrunken failing\n"
"trace is written as 'red-<seed>.trace' to the current working directory.\n"
"\n"
"The following options disable certain parts of the shrinking "
"algorithm:\n"
"\n"
"  --do-not-shrink[-at-all]\n"
"  --do-not-add-options[-before-shrinking]\n"
"  --do-not-shrink-phases\n"
"  --do-not-shrink-clauses\n"
"  --do-not-shrink-literals\n"
"  --do-not-shrink-basic[-calls]\n"
"  --do-not-disable[-options]\n"
"  --do-not-reduce[[-option]-values]\n"
"  --do-not-shrink-variables\n"
"  --do-not-shrink-options\n"
"\n"
"The standard mode of using the model based tester is to start it in\n"
"random testing mode without '<input>', '<seed>' nor '<output>' option.\n"
"If a failing trace is found it will be shrunken and the resulting\n"
"trace written to the current working directory.  Then the model based\n"
"tester can be interrupted and then called again with the produced\n"
"failing trace as single argument.\n"
"\n"
"This second invocation will execute the trace within the same process\n"
"and thus can directly be investigated with a symbolic debugger such\n"
"as 'gdb' or maybe first checked for memory issues with 'valgrind'\n"
"or recompilation with memory checking '-fsanitize=address'.\n"
;

// clang-format on

} // namespace CaDiCaL

/*------------------------------------------------------------------------*/

#include "internal.hpp"
#include "signal.hpp"

/*------------------------------------------------------------------------*/

#include <cstdarg>
#include <cstring>
#include <fstream>
#include <iomanip>
#include <iostream>
#include <sstream>
#include <string>
#include <vector>

// MockPropagator
#include <deque>
#include <map>
#include <set>

/*------------------------------------------------------------------------*/

extern "C" {
#include <unistd.h>
}

/*------------------------------------------------------------------------*/
namespace CaDiCaL { // All except 'main' below.
/*------------------------------------------------------------------------*/

using namespace std;

class Reader;
class Trace;

#define DEFAULT_TIME_LIMIT 10
#define DEFAULT_SPACE_LIMIT 1024

/*------------------------------------------------------------------------*/

// Options to generate traces.

enum Size { NOSIZE = 0, SMALL = 10, MEDIUM = 30, BIG = 50 };

struct Force {
  Size size = NOSIZE;
  int phases = -1;
};

// Options to shrink traces.

struct DoNot {
  bool add = false;        // add all options before shrinking    'a'
  struct {                 //
    bool atall = false;    // do not shrink anything              's'
    bool phases = false;   // shrink complete incremental solving 'p'
    bool clauses = false;  // shrink full clauses                 'c'
    bool literals = false; // shrink literals which shrinks       'l'
    bool basic = false;    // shrink other basic calls            'b'
    bool options = false;  // shrink option calls                 'o'
  } shrink;                //
  bool disable = false;    // try to eagerly disable all options  'd'
  bool map = false;        // do not map variable indices         'm'
  bool reduce = false;     // reduce option values                'r'
  bool execute = false;    // do not execute trace
  bool fork = false;       // do not fork sub-process
  bool enforce = false;    // do not enforce contracts on read trace
  bool seeds = false;
  bool ignore_resource_limits = false;
};

/*------------------------------------------------------------------------*/

struct Shared {
  int64_t solved;
  int64_t incremental;
  int64_t unsat;
  int64_t sat;
  int64_t memout;
  int64_t timeout;
};

/*------------------------------------------------------------------------*/

class MockPropagator : public ExternalPropagator {
private:
  Solver *s = 0;

  // MockPropagator parameters
  size_t lemma_per_cb = 2;
  bool logging = false;

  struct ExternalLemma {
    size_t id;
    size_t add_count;
    size_t size;
    size_t next;

    bool forgettable;
    bool tainting;
    bool propagation_reason;

    // Flexible array members are a C99 feature and not in C++11!
    // Thus pedantic compilation fails for 'int literals[]'.
    //
    int *literals;

    int *begin () { return literals; }
    int *end () { return literals + size; }

    int next_lit () {
      if (next < size)
        return literals[next++];
      else {
        next = 0;
        return 0;
      }
    }
  };

  // The list of all external lemmas (including reason clauses)
  std::vector<ExternalLemma *> external_lemmas;

  // The reasons of present external propagations
  std::map<int, int> reason_map;

  // Next lemma to add
  size_t add_lemma_idx = 0;

  // Forced lemme addition (falsified lemma in model)
  bool must_add_clause = false;
  size_t must_add_idx;

  // Next decision to make
  size_t decision_loc = 0;

  // Observed variables and their current assignments
  std::set<int> observed_variables;
  std::vector<int> new_observed_variables;
  std::deque<std::vector<int>> observed_trail;

  // Helpers
  size_t added_lemma_count = 0;
  size_t nof_clauses = 0;
  std::vector<int> clause;
  bool new_ovars = false;

  size_t add_new_lemma (bool forgettable) {
    assert (clause.size () <= (size_t) INT_MAX);
    assert (external_lemmas.size () <= (size_t) INT_MAX);

    size_t size = clause.size ();
    ExternalLemma *lemma = new ExternalLemma;
    lemma->literals = new int[size];

    lemma->id = external_lemmas.size ();
    lemma->add_count = 0;
    lemma->size = size;
    lemma->next = 0;
    lemma->forgettable = forgettable;
    lemma->tainting = true;
    lemma->propagation_reason = false;

    int *q = lemma->literals;
    for (const auto &lit : clause)
      *q++ = lit;

    external_lemmas.push_back (lemma);

    return lemma->id;
  }

  // Helper to print very verbose log during debugging

#ifdef LOGGING
#define MLOG(str) \
  do { \
    if (logging) \
      std::cout << "[mock-propagator] " << str; \
  } while (false)
#define MLOGC(str) \
  do { \
    if (logging) \
      std::cout << str; \
  } while (false)
#else
#define MLOG(str) \
  do { \
  } while (false)
#define MLOGC(str) \
  do { \
  } while (false)
#endif

public:
  // It is public, so it can be shared easily between different propagators
  std::vector<int> observed_fixed;

  MockPropagator (Solver *solver, bool with_logging = false) {
    observed_trail.push_back (std::vector<int> ());
    s = solver;
    logging = logging || with_logging;
  }

  ~MockPropagator () {
    for (auto l : external_lemmas)
<<<<<<< HEAD
      delete[] l;
=======
      delete l->literals, delete l;
>>>>>>> d1146672
  }

  /*-----------------functions for mobical -----------------------------*/
  void push_lemma_lit (int lit) {

    if (lit)
      clause.push_back (lit);
    else {
      nof_clauses++;

      MLOG ("push lemma to position " << external_lemmas.size () << ": ");
      for (auto const &l : clause) {
        (void) l;
        MLOGC (l << " ");
      }
      MLOGC ("0" << std::endl);

      add_new_lemma (false);
      clause.clear ();
    }
  }

  void add_observed_lit (int lit) {
    // Zero lit indicates that the new observed variables start here
    if (!lit) {
      assert (!new_ovars);
      new_ovars = true;
      return;
    }

    if (!new_ovars) {
      if (!s->is_witness (abs (lit))) {
        s->add_observed_var (abs (lit));
        observed_variables.insert (abs (lit));
      }
    } else {
      new_observed_variables.push_back (abs (lit));
    }
  }

  int add_new_observed_var () {
    for (std::vector<int>::iterator it = new_observed_variables.begin ();
         it != new_observed_variables.end (); ++it) {
      int lit = *it;
      if (s->is_witness (lit))
        continue;
      new_observed_variables.erase (it);
      observed_variables.insert (lit);

      s->add_observed_var (lit);

      return lit;
    }
    return 0;
  }

  int remove_new_observed_var () {
    // TODO: check out red-02744449867227930989.trace
    return 0;
  }

  bool is_observed_now (int lit) {
    return (observed_variables.find (abs (lit)) !=
            observed_variables.end ());
  }

  bool compare_trails () { return true; }
  /*-----------------functions for mobical ends ------------------------*/

  /*-------------------------- Observer functions ----------------------*/
  void notify_fixed_assignment (int lit) {
    MLOG ("notify_fixed_assignment: " << lit << " (current level: "
                                      << observed_trail.size () - 1 << ")"
                                      << std::endl);

    assert (std::find (observed_fixed.begin (), observed_fixed.end (),
                       lit) == observed_fixed.end ());
    observed_fixed.push_back (lit);
  };

  void add_prev_fixed (const std::vector<int> &fixed_assignments) {
    for (auto const &lit : fixed_assignments)
      notify_fixed_assignment (lit);
  }

  /* ------------------------ Observer functions end -------------------*/

  /* -------------------- ExternalPropagator functions -----------------*/

  bool cb_check_found_model (const std::vector<int> &model) {
    MLOG ("cb_check_found_model (" << model.size () << ") returns: ");

    // Model reconstruction can change the assignments of certain variables,
    // but the internal trail of the solver and the propagator should be
    // still in synchron.
    assert (compare_trails ());

    for (const auto lemma : external_lemmas) {
      bool satisfied = false;

      for (const auto lit : *lemma) {
        if (!lit)
          continue; // eoc

        auto search = std::find (model.begin (), model.end (), lit);
        if (search != model.end ()) {
          satisfied = true;
          break;
        } else {
          // if not satisfied, it must be falsified.
          search = std::find (model.begin (), model.end (), -lit);
          assert (search != model.end ());
        }
      }

      if (!satisfied) {
        assert (lemma->add_count == 0 || lemma->forgettable);

        must_add_clause = true;
        must_add_idx = lemma->id;

        MLOGC ("false (external clause  "
               << lemma->id << "/" << external_lemmas.size ()
               << " is not satisfied: (forgettable: " << lemma->forgettable
               << ", size: " << lemma->size << "): ");
        for (auto const &l : *lemma) {
          MLOGC (l << " ");
          (void) l;
        }
        MLOGC (std::endl);

        return false;
      }
    }

    MLOGC ("true" << std::endl);

    return true;
  }

  // Before finalizing the new ipasir-up
  bool cb_has_external_clause () {
    unsigned red = 0;
    return cb_has_external_clause (red);
  }

  bool cb_has_external_clause (unsigned &clause_redundancy) {
    MLOG ("cb_has_external_clause returns: ");

    assert (compare_trails ());

    clause_redundancy = 0;

    if (external_lemmas.empty ()) {
      MLOGC ("false (there are no external lemmas)." << std::endl);
      return false;
    }

    add_new_observed_var ();

    if (must_add_clause) {
      must_add_clause = false;
      add_lemma_idx = must_add_idx;

      if (external_lemmas[must_add_idx]->forgettable)
        clause_redundancy = 1;

      MLOGC ("true (forced clause addition, "
             << "forgettable: " << clause_redundancy
             << " id: " << add_lemma_idx << ")." << std::endl);

      added_lemma_count++;
      return true;
    }

    if (added_lemma_count > lemma_per_cb) {
      added_lemma_count = 0;
      MLOGC ("false (lemma per CB treshold reached)." << std::endl);
      return false;
    }

    // Final model check will force to jump over some lemmas without
    // adding them. But if any of them is unsatisfied, it will force also
    // to set back the add_lemma_idx to them. So we do not need to start
    // the search here from 0.

    while (add_lemma_idx < external_lemmas.size ()) {

      if (!external_lemmas[add_lemma_idx]->add_count &&
          !external_lemmas[add_lemma_idx]->propagation_reason) {

        if (external_lemmas[add_lemma_idx]->forgettable)
          clause_redundancy = 1;

        MLOGC ("true (new lemma was found, "
               << "forgettable: " << clause_redundancy
               << " id: " << add_lemma_idx << ")." << std::endl);

        added_lemma_count++;
        return true;
      }

      // Forgettable lemmas are added repeatedly to the solver only when
      // the final model falsifies it (recognized in cb_check_final_model).

      add_lemma_idx++;
    }

    MLOGC ("false." << std::endl);

    return false;
  }

  int cb_add_external_clause_lit () {
    int lit = external_lemmas[add_lemma_idx]->next_lit ();

    MLOG ("cb_add_external_clause_lit "
          << lit << " (lemma " << add_lemma_idx << "/"
          << external_lemmas.size () << ")" << std::endl);

    if (!lit)
      external_lemmas[add_lemma_idx++]->add_count++;

    return lit;
  }

  int cb_decide () {
    MLOG ("cb_decide starts." << std::endl);

    assert (compare_trails ());

    if (observed_variables.empty () || observed_variables.size () <= 4) {
      MLOG ("cb_decide returns 0" << std::endl);
      return 0;
    }

    if (!(observed_variables.size () % 5) &&
        new_observed_variables.size ()) {
      int new_var = add_new_observed_var ();
      if (new_var) {
        MLOG ("cb_decide returns " << -1 * new_var << std::endl);
        return -1 * new_var;
      }
    }
    decision_loc++;

    if ((decision_loc % observed_variables.size ()) == 0) {
      size_t n = decision_loc / observed_variables.size ();
      if (n < observed_variables.size ()) {
        int lit = *std::next (observed_variables.begin (), n);
        MLOG ("cb_decide returns " << -1 * lit << std::endl);
        return -1 * lit;
      } else {
        MLOG ("cb_decide returns 0" << std::endl);
        return 0;
      }
    }
    MLOG ("cb_decide returns 0" << std::endl);
    return 0;
  }

  int cb_propagate () {
    MLOGC ("cb_propagate starts" << std::endl);
    assert (compare_trails ());
    if (observed_trail.size () < 2) {
      MLOG ("cb_propagate returns 0"
            << " (less than two observed variables are assigned)."
            << std::endl);

      return 0;
    }

    size_t lit_sum = 0;  // sum of variables of satisfied observed literals
    int lowest_lit = 0;  // the lowest satisfied observed literal
    int highest_lit = 0; // the highest satisfied observed literal

    std::set<int> satisfied_literals =
        current_observed_satisfied_set (lit_sum, lowest_lit, highest_lit);

    if (satisfied_literals.empty ()) {
      MLOGC ("cb_propagate returns 0"
             << " (there are no observed satisfied literals)."
             << std::endl);
      return 0;
    }

    MLOGC (std::endl);
    assert (lowest_lit);
    assert (highest_lit);

    int unassigned_var = 0;
    for (auto v : observed_variables) {
      auto search = satisfied_literals.find (v);
      if (search == satisfied_literals.end ()) {
        search = satisfied_literals.find (-1 * v);
        if (search == satisfied_literals.end ()) {
          unassigned_var = v;
          break;
        }
      }
    }

    if (!unassigned_var) {
      MLOG ("cb_propagate returns 0"
            << " (there are no unassigned observed variables)."
            << std::endl);
      return 0;
    }

    assert (clause.empty ());
    int propagated_lit = 0;

    if (lit_sum % 5 == 0 && satisfied_literals.size () > 1) {
      clause = {unassigned_var, -1 * lowest_lit, -1 * highest_lit};
    } else if (lit_sum % 7 == 0 && satisfied_literals.size () > 0) {
      clause = {unassigned_var, -1 * highest_lit};
    } else if (lit_sum % 11 == 0) {
      clause = {unassigned_var};
    } else if (lit_sum > 15 && lowest_lit) {
      // Propagate a falsified literal, ok if lowest == highest
      clause = {-1 * lowest_lit, -1 * highest_lit};
    }

    if (!clause.empty ()) {
      propagated_lit = clause[0];
      size_t id = add_new_lemma (true);
      external_lemmas[id]->propagation_reason = true;
      reason_map[propagated_lit] = id;
      clause.clear ();
    }

    MLOG ("cb_propagate returns " << propagated_lit << std::endl);

    return propagated_lit;
  }

  int cb_add_reason_clause_lit (int plit) {

    // At that point there is no need to assume that the trails are in
    // synchron.
    assert (reason_map.find (plit) != reason_map.end ());

    size_t reason_id = reason_map[plit];

    int lit = external_lemmas[reason_id]->next_lit ();

    if (!lit) {
      external_lemmas[reason_id]->add_count++;
      MLOG ("reason clause (id: " << reason_id << ") is added."
                                  << std::endl);
    }

    return lit;
  }

  void notify_assignment (int lit, bool is_fixed) {
    MLOG ("notify assignment: "
          << lit << " (current level: " << observed_trail.size () - 1
          << ", is_fixed: " << is_fixed << ")" << std::endl);
    if (is_fixed) {
      observed_trail.front ().push_back (lit);
    } else {
      observed_trail.back ().push_back (lit);
    }
  }

  void notify_new_decision_level () {
    MLOG ("notify new decision level " << observed_trail.size () -1 << " -> "
                                       << observed_trail.size ()
                                       << std::endl);
    observed_trail.push_back (std::vector<int> ());
  }

  void notify_backtrack (size_t new_level) {
    MLOG ("notify backtrack: " << observed_trail.size () - 1 << " -> "
                               << new_level << std::endl);
    assert (observed_trail.size () == 1 ||
            observed_trail.size () >= new_level + 1);
    while (observed_trail.size () > new_level + 1) {
      // Remove reason clause of backtracked assignments (keep it as lemma)
      for (auto lit : observed_trail.back ()) {
        if (reason_map.find (lit) != reason_map.end ()) {
          size_t reason_id = reason_map[lit];
          assert (reason_id < external_lemmas.size ());
          external_lemmas[reason_id]->propagation_reason = false;
          external_lemmas[reason_id]->forgettable = true;
          reason_map.erase (lit);
        }
      }
      observed_trail.pop_back ();
    }
  }

  /* ----------------- ExternalPropagator functions end ------------------*/

  /* -------------------------- Helper functions ---------------------- */
  std::set<int> current_observed_satisfied_set (size_t &lit_sum,
                                                int &lowest_lit,
                                                int &highest_lit) {

    lit_sum = 0;
    lowest_lit = 0;
    highest_lit = 0;
    std::set<int> satisfied_literals;

    for (auto level_lits : observed_trail) {
      for (auto lit : level_lits) {
        if (!s->observed (lit))
          continue;

        satisfied_literals.insert (lit);
        lit_sum += abs (lit);

        if (!lowest_lit)
          lowest_lit = lit;
        highest_lit = lit;
      }
    }

    return satisfied_literals;
  }

  /* ------------------------ Helper functions end -------------------- */
};

// This is the class for the Mobical application.

class Mobical : public Handler {

  /*----------------------------------------------------------------------*/

  friend struct InitCall;
  friend struct FailedCall;
  friend struct ConcludeCall;
  friend class Reader;
  friend class Trace;
  friend struct ValCall;
  friend struct FlipCall;
  friend struct FlippableCall;
  friend struct MeltCall;
  friend class MockPropagator;
  friend struct ConnectCall;
  friend struct DisconnectCall;

  /*----------------------------------------------------------------------*/

  // We have the following modes, where 'RANDOM' mode can not be combined
  // with any other mode and 'OUTPUT' mode requires that 'SEED' or 'INPUT'
  // mode is set too, but it is not possible to combine 'SEED' and 'INPUT'.

  enum { RANDOM = 1, SEED = 2, INPUT = 4, OUTPUT = 8 };

  int mode = 0; // No 'Mode mode' due to 'mode |= ...' below.

  void check_mode_valid ();

  /*----------------------------------------------------------------------*/

  // Global options (set by parsing command line options in 'main').

  DoNot donot;
  Force force;
  bool verbose = false;
#ifdef LOGGING
  bool add_set_log_to_true = false;
#endif
  bool add_dump_before_solve = false;
  bool add_stats_after_solve = false;
  bool add_plain_after_options = false;

  /*----------------------------------------------------------------------*/

  bool shrinking = false; // In the middle of shrinking.
  bool running = false;   // In the middle of running.

  int64_t time_limit = DEFAULT_TIME_LIMIT;   // in seconds, none if zero
  int64_t space_limit = DEFAULT_SPACE_LIMIT; // in MB, none if zero

  Terminal &terminal = terr;

  void header (); // Print right part of header.

  /*----------------------------------------------------------------------*/

  bool is_unsigned_str (const char *);
  uint64_t parse_seed (const char *);

  /*----------------------------------------------------------------------*/

  const char *prefix_string () {
    if (!terminal.colors ())
      return "m ";
    else
      return "\033[34mm \033[0m";
  }

  void prefix () { cerr << prefix_string () << flush; }

  void error_prefix () {
    fflush (stderr);
    fflush (stdout);
    terminal.bold ();
    fputs ("mobical: ", stderr);
    terminal.normal ();
  }

  void hline ();      // print horizontal line
  void empty_line (); // print empty line

  /*----------------------------------------------------------------------*/

  void summarize (Trace &trace, bool bright = false);
  void progress (Trace &trace) { notify (trace, -1); }

  string notified;

#ifndef QUIET
  int progress_counter = 0;
  double last_progress_time = 0;
#endif

  void notify (Trace &trace, signed char ch = 0);

  /*----------------------------------------------------------------------*/

  Shared *shared; // shared among parent and child processes

  int64_t traces = 0;
  int64_t spurious = 0;

  void print_statistics ();

  /*----------------------------------------------------------------------*/

  void die (const char *fmt, ...);
  void warning (const char *fmt, ...);

protected:
  /*----------------------------------------------------------------------*/

  MockPropagator
      *mock_pointer; // to be able to clean up withouth disconnect

public:
  Mobical ();
  ~Mobical ();

  void catch_signal (int); // Implement 'Handler'.

  int main (int, char **);
};

/*------------------------------------------------------------------------*/

CaDiCaL::Mobical mobical;

/*------------------------------------------------------------------------*/

// The mode invariant of the last comment can be checked with this code:

void Mobical::check_mode_valid () {
#ifndef NDEBUG
  assert (mode & (RANDOM | SEED | INPUT | OUTPUT));
  if (mode & RANDOM)
    assert (!(mode & SEED));
  if (mode & RANDOM)
    assert (!(mode & INPUT));
  if (mode & RANDOM)
    assert (!(mode & OUTPUT));
  if (mode & OUTPUT)
    assert (mode & (SEED | INPUT));
  assert (!((mode & SEED) && (mode & INPUT)));
#endif
}

/* As a formula this is

  (RANDOM | SEED | INPUT | OUTPUT) &
  (RANDOM -> !SEED)
  (RANDOM -> !INPUT) &
  (RANDOM -> !OUTPUT) &
  (OUTPUT -> SEED | INPUT) &
  !(SEED & INPUT)

It has exactly the following 5 out of 16 models

  RANDOM !SEED !INPUT !OUTPUT
  !RANDOM SEED !INPUT !OUTPUT
  !RANDOM SEED !INPUT OUTPUT
  !RANDOM !SEED INPUT OUTPUT
  !RANDOM !SEED INPUT !OUTPUT
*/

/*------------------------------------------------------------------------*/

void Mobical::die (const char *fmt, ...) {
  error_prefix ();
  terminal.red (true);
  fputs ("error: ", stderr);
  terminal.normal ();
  va_list ap;
  va_start (ap, fmt);
  vfprintf (stderr, fmt, ap);
  va_end (ap);
  fputc ('\n', stderr);
  fflush (stderr);
  terminal.reset ();
  exit (1);
}

void Mobical::warning (const char *fmt, ...) {
  error_prefix ();
  terminal.yellow ();
  fputs ("warning: ", stderr);
  terminal.normal ();
  va_list ap;
  va_start (ap, fmt);
  vfprintf (stderr, fmt, ap);
  va_end (ap);
  fputc ('\n', stderr);
  fflush (stderr);
}

/*------------------------------------------------------------------------*/

// Abstraction of individual API calls.  The call sequences are assumed to
// have the following structure
//
//   INIT
//   (SET|TRACEPROOF|ALWAYS)*
//   (
//     (ADD|ASSUME|ALWAYS)*
//     [
//       (SOLVE|SIMPLIFY|LOOKAHEAD)
//       (LEMMA|CONTINUE)*
//       (VAL|FLIP|FAILED|ALWAYS|CONCLUDE|FLUSHPROOFTRACE|CLOSEPROOFTRACE)*
//     ]
//   )*
//   [ RESET ]
//
// where 'ALWAYS' calls as defined below do not change the state.  With
// the other short-cuts below we can abstract this to
//
//   CONFIG* (BEFORE* [ PROCESS DURING* AFTER* ] )* [ RESET ]
//
// If traces are read then they are checked to have this structure.  We
// check that 'ADD' sequences terminate by adding zero literal before
// another call is made ('ASSUME|ALWAYS|SOLVE|SIMPLIFY|LOOKAHEAD').
//
// Furthermore the execution engine (both for read and generated traces)
// makes sure that additional contract requirements are always met.  For
// instance 'val' is only executed if the solver is in the 'SATISFIABLE'
// state, and similar for 'failed', 'melt' etc.
//
// If the user wants to understand why a trace obtained through
// 'CADICAL_API_TRACE' is violating an API contract, then these checks
// are problematic and can be disabled by using the command line option
// '--do-not-enforce-contracts'.
//
// Note that our model based tester is actually more restrictive and does
// produce all these possible call sequences.  For instance it first adds
// all clauses before making assumptions and also does not mix in these
// 'ALWAYS' calls in all possible ways.

constexpr uint64_t shift (uint64_t bit) { return (uint64_t) 1 << bit; }

struct Call {

  enum Type : uint64_t {

    INIT = (1 << 0),
    SET = (1 << 1),
    CONFIGURE = (1 << 2),

    VARS = (1 << 3),
    ACTIVE = (1 << 4),
    REDUNDANT = (1 << 5),
    IRREDUNDANT = (1 << 6),
    RESERVE = (1 << 7),

    ADD = (1 << 8),
    ASSUME = (1 << 9),

    SOLVE = (1 << 10),
    SIMPLIFY = (1 << 11),
    LOOKAHEAD = (1 << 12),
    CUBING = (1 << 13),

    VAL = (1 << 14),
    FLIP = (1 << 15),
    FLIPPABLE = (1 << 16),
    FAILED = (1 << 17),
    FIXED = (1 << 18),

    FREEZE = (1 << 19),
    FROZEN = (1 << 20),
    MELT = (1 << 21),

    LIMIT = (1 << 22),
    OPTIMIZE = (1 << 23),

    DUMP = (1 << 24),
    STATS = (1 << 25),

    RESET = (1 << 26),

    CONSTRAIN = (1 << 27),

    CONNECT = (1 << 28),
    OBSERVE = (1 << 29),
    LEMMA = (1 << 30),

    // CONTINUE = (1 << 31),
    CONCLUDE = (1u << 31),
    DISCONNECT = shift (32),

    TRACEPROOF = shift (33),
    FLUSHPROOFTRACE = shift (34),
    CLOSEPROOFTRACE = shift (35),

    ALWAYS = VARS | ACTIVE | REDUNDANT | IRREDUNDANT | FREEZE | FROZEN |
             MELT | LIMIT | OPTIMIZE | DUMP | STATS | RESERVE | FIXED,

    CONFIG = INIT | SET | CONFIGURE | ALWAYS | TRACEPROOF,
    BEFORE =
        ADD | CONSTRAIN | ASSUME | ALWAYS | DISCONNECT | CONNECT | OBSERVE,
    PROCESS = SOLVE | SIMPLIFY | LOOKAHEAD | CUBING,
    DURING = LEMMA, // | CONTINUE,
    AFTER = VAL | FLIP | FAILED | CONCLUDE | ALWAYS | FLUSHPROOFTRACE |
            CLOSEPROOFTRACE,
  };

  Type type; // Explicit typing.

  int arg;     // Argument if necessary.
  int64_t res; // Compute result if any.
  char *name;  // Option name for 'set' and 'config'
  int val;     // Option value for 'set'.

  Call (Type t, int a = 0, int r = 0, const char *o = 0, int v = 0)
      : type (t), arg (a), res (r), name (o ? strdup (o) : 0), val (v) {}

  virtual ~Call () {
    if (name)
      free (name);
  }

  virtual void execute (Solver *&) = 0;
  virtual void print (ostream &o) = 0;
  virtual const char *keyword () = 0;
  virtual Call *copy () = 0;
};

/*------------------------------------------------------------------------*/

static bool config_type (Call::Type t) {
  return (((int) t & (int) Call::CONFIG)) != 0;
}

static bool before_type (Call::Type t) {
  return (((int) t & (int) Call::BEFORE)) != 0;
}

static bool process_type (Call::Type t) {
  return (((int) t & (int) Call::PROCESS)) != 0;
}

static bool during_type (Call::Type t) {
  return (((int) t & (int) Call::DURING)) != 0;
}

static bool after_type (Call::Type t) {
  return (((int) t & (int) Call::AFTER)) != 0;
}

/*------------------------------------------------------------------------*/

// The model of valid API sequences is rather implicit.  First it is encoded
// in the random generator, by for instance adding options with 'set' only
// right after initialization through 'init', which is also enforced during
// parsing traces, but also in guards for executing certain API calls,
// marked 'CONTRACT' below.  For instance 'val' is only allowed if the
// solver is in the 'SATISFIED' state.

struct InitCall : public Call {
  InitCall () : Call (INIT) {}
  void execute (Solver *&s) { s = new Solver (); }
  void print (ostream &o) { o << "init" << endl; }
  Call *copy () { return new InitCall (); }
  const char *keyword () { return "init"; }
};

struct VarsCall : public Call {
  VarsCall () : Call (VARS) {}
  void execute (Solver *&s) { res = s->vars (); }
  void print (ostream &o) { o << "vars" << endl; }
  Call *copy () { return new VarsCall (); }
  const char *keyword () { return "vars"; }
};

struct ActiveCall : public Call {
  ActiveCall () : Call (ACTIVE) {}
  void execute (Solver *&s) { res = s->active (); }
  void print (ostream &o) { o << "active" << endl; }
  Call *copy () { return new ActiveCall (); }
  const char *keyword () { return "active"; }
};

struct RedundantCall : public Call {
  RedundantCall () : Call (REDUNDANT) {}
  void execute (Solver *&s) { res = s->redundant (); }
  void print (ostream &o) { o << "redundant" << endl; }
  Call *copy () { return new RedundantCall (); }
  const char *keyword () { return "redundant"; }
};

struct IrredundantCall : public Call {
  IrredundantCall () : Call (IRREDUNDANT) {}
  void execute (Solver *&s) { res = s->irredundant (); }
  void print (ostream &o) { o << "irredundant" << endl; }
  Call *copy () { return new IrredundantCall (); }
  const char *keyword () { return "irredundant"; }
};

struct ReserveCall : public Call {
  ReserveCall (int max_var) : Call (RESERVE, max_var) {}
  void execute (Solver *&s) { s->reserve (arg); }
  void print (ostream &o) { o << "reserve " << arg << endl; }
  Call *copy () { return new ReserveCall (arg); }
  const char *keyword () { return "reserve"; }
};

struct SetCall : public Call {
  SetCall (const char *o, int v) : Call (SET, 0, 0, o, v) {}
  void execute (Solver *&s) { s->set (name, val); }
  void print (ostream &o) { o << "set " << name << ' ' << val << endl; }
  Call *copy () { return new SetCall (name, val); }
  const char *keyword () { return "set"; }
};

struct ConfigureCall : public Call {
  ConfigureCall (const char *o) : Call (CONFIGURE, 0, 0, o) {}
  void execute (Solver *&s) { s->configure (name); }
  void print (ostream &o) { o << "configure " << name << endl; }
  Call *copy () { return new ConfigureCall (name); }
  const char *keyword () { return "configure"; }
};

struct LimitCall : public Call {
  LimitCall (const char *o, int v) : Call (LIMIT, 0, 0, o, v) {}
  void execute (Solver *&s) { s->limit (name, val); }
  void print (ostream &o) { o << "limit " << name << ' ' << val << endl; }
  Call *copy () { return new LimitCall (name, val); }
  const char *keyword () { return "limit"; }
};

struct OptimizeCall : public Call {
  OptimizeCall (int v) : Call (OPTIMIZE, 0, 0, 0, v) {}
  void execute (Solver *&s) { s->optimize (val); }
  void print (ostream &o) { o << "optimize " << val << endl; }
  Call *copy () { return new OptimizeCall (val); }
  const char *keyword () { return "optimize"; }
};

struct ResetCall : public Call {
  ResetCall () : Call (RESET) {}
  void execute (Solver *&s) {
    delete s;
    s = 0;
  }
  void print (ostream &o) { o << "reset" << endl; }
  Call *copy () { return new ResetCall (); }
  const char *keyword () { return "reset"; }
};

struct AddCall : public Call {
  AddCall (int l) : Call (ADD, l) {}
  void execute (Solver *&s) { s->add (arg); }
  void print (ostream &o) { o << "add " << arg << endl; }
  Call *copy () { return new AddCall (arg); }
  const char *keyword () { return "add"; }
};

struct ConstrainCall : public Call {
  ConstrainCall (int l) : Call (CONSTRAIN, l) {}
  void execute (Solver *&s) { s->constrain (arg); }
  void print (ostream &o) { o << "constrain " << arg << endl; }
  Call *copy () { return new ConstrainCall (arg); }
  const char *keyword () { return "constrain"; }
};

struct ConnectCall : public Call {
  ConnectCall () : Call (CONNECT) {}
  void execute (Solver *&s) {
    // clean up if there was already one mock propagator
    MockPropagator *prev_pointer = 0;
    if (mobical.mock_pointer)
      prev_pointer = mobical.mock_pointer;

    mobical.mock_pointer = new MockPropagator (s);
    s->connect_external_propagator (mobical.mock_pointer);

    if (prev_pointer)
      delete prev_pointer;
  }
  void print (ostream &o) { o << "connect mock-propagator" << endl; }
  Call *copy () { return new ConnectCall (); }
  const char *keyword () { return "connect"; }
};

struct ObserveCall : public Call {
  ObserveCall (int l) : Call (OBSERVE, l) {}
  void execute (Solver *&s) {
    MockPropagator *mp =
        static_cast<MockPropagator *> (s->get_propagator ());
    if (mp) {
      mp->add_observed_lit (arg);
    }
  }
  void print (ostream &o) { o << "observe " << arg << endl; }
  Call *copy () { return new ObserveCall (arg); }
  const char *keyword () { return "observe"; }
};

struct LemmaCall : public Call {
  LemmaCall (int l) : Call (LEMMA, l) {}
  void execute (Solver *&s) {
    MockPropagator *mp =
        static_cast<MockPropagator *> (s->get_propagator ());

    if (mp && (!arg || s->observed (arg))) { // || mobical.donot.enforce
      mp->push_lemma_lit (arg);
    }
  }
  void print (ostream &o) { o << "lemma " << arg << endl; }
  Call *copy () { return new LemmaCall (arg); }
  const char *keyword () { return "lemma"; }
};

// struct ContinueCall : public Call {
//   ContinueCall () : Call (CONTINUE) {}
//   void execute (Solver *&s) {
//     MockPropagator *mp =
//         static_cast<MockPropagator *> (s->get_propagator ());

//     if (mp) // || mobical.donot.enforce
//       mp->push_continue ();
//   }
//   void print (ostream &o) { o << "continue" << endl; }
//   Call *copy () { return new ContinueCall (); }
//   const char *keyword () { return "continue"; }
// };

struct DisconnectCall : public Call {
  DisconnectCall () : Call (DISCONNECT) {}
  void execute (Solver *&s) {
    MockPropagator *mp =
        static_cast<MockPropagator *> (s->get_propagator ());
    mp->remove_new_observed_var ();
    s->disconnect_external_propagator ();
    if (mp) {
      delete mp;
      mobical.mock_pointer = 0;
    }
  }
  void print (ostream &o) { o << "disconnect mock-propagator" << endl; }
  Call *copy () { return new DisconnectCall (); }
  const char *keyword () { return "disconnect"; }
};

struct AssumeCall : public Call {
  AssumeCall (int l) : Call (ASSUME, l) {}
  void execute (Solver *&s) { s->assume (arg); }
  void print (ostream &o) { o << "assume " << arg << endl; }
  Call *copy () { return new AssumeCall (arg); }
  const char *keyword () { return "assume"; }
};

struct SolveCall : public Call {
  SolveCall (int r = 0) : Call (SOLVE, 0, r) {}
  void execute (Solver *&s) { res = s->solve (); }
  void print (ostream &o) { o << "solve " << res << endl; }
  Call *copy () { return new SolveCall (res); }
  const char *keyword () { return "solve"; }
};

struct SimplifyCall : public Call {
  SimplifyCall (int rounds, int r = 0) : Call (SIMPLIFY, rounds, r) {}
  void execute (Solver *&s) { res = s->simplify (arg); }
  void print (ostream &o) { o << "simplify " << arg << " " << res << endl; }
  Call *copy () { return new SimplifyCall (arg, res); }
  const char *keyword () { return "simplify"; }
};

struct LookaheadCall : public Call {
  LookaheadCall (int r = 0) : Call (LOOKAHEAD, 0, r) {}
  void execute (Solver *&s) { res = s->lookahead (); }
  void print (ostream &o) { o << "lookahead " << res << endl; }
  Call *copy () { return new LookaheadCall (res); }
  const char *keyword () { return "lookahead"; }
};

struct CubingCall : public Call {
  CubingCall (int r = 1) : Call (CUBING, 0, r) {}
  void execute (Solver *&s) { (void) s->generate_cubes (arg); }
  void print (ostream &o) { o << "cubing " << res << endl; }
  Call *copy () { return new CubingCall (res); }
  const char *keyword () { return "cubing"; }
};

struct ValCall : public Call {
  ValCall (int l, int r = 0) : Call (VAL, l, r) {}
  void execute (Solver *&s) {
    if (mobical.donot.enforce)
      res = s->val (arg);
    else if (s->state () == SATISFIED)
      res = s->val (arg);
    else
      res = 0;
  }
  void print (ostream &o) { o << "val " << arg << ' ' << res << endl; }
  Call *copy () { return new ValCall (arg, res); }
  const char *keyword () { return "val"; }
};

struct FlipCall : public Call {
  FlipCall (int l, int r = 0) : Call (FLIP, l, r) {}
  void execute (Solver *&s) {
    if (mobical.donot.enforce)
      res = s->flip (arg);
    else if (s->state () == SATISFIED)
      res = s->flip (arg);
    else
      res = 0;
  }
  void print (ostream &o) { o << "flip " << arg << ' ' << res << endl; }
  Call *copy () { return new FlipCall (arg, res); }
  const char *keyword () { return "flip"; }
};

struct FlippableCall : public Call {
  FlippableCall (int l, int r = 0) : Call (FLIPPABLE, l, r) {}
  void execute (Solver *&s) {
    if (mobical.donot.enforce)
      res = s->flippable (arg);
    else if (s->state () == SATISFIED)
      res = s->flippable (arg);
    else
      res = 0;
  }
  void print (ostream &o) {
    o << "flippable " << arg << ' ' << res << endl;
  }
  Call *copy () { return new FlipCall (arg, res); }
  const char *keyword () { return "flippable"; }
};

struct FixedCall : public Call {
  FixedCall (int l, int r = 0) : Call (FIXED, l, r) {}
  void execute (Solver *&s) { res = s->fixed (arg); }
  void print (ostream &o) { o << "fixed " << arg << ' ' << res << endl; }
  Call *copy () { return new FixedCall (arg, res); }
  const char *keyword () { return "fixed"; }
};

struct FailedCall : public Call {
  FailedCall (int l, int r = 0) : Call (FAILED, l, r) {}
  void execute (Solver *&s) {
    if (mobical.donot.enforce)
      res = s->failed (arg);
    else if (s->state () == UNSATISFIED)
      res = s->failed (arg);
    else
      res = 0;
  }
  void print (ostream &o) { o << "failed " << arg << ' ' << res << endl; }
  Call *copy () { return new FailedCall (arg, res); }
  const char *keyword () { return "failed"; }
};

struct ConcludeCall : public Call {
  ConcludeCall () : Call (CONCLUDE) {}
  void execute (Solver *&s) {
    if (mobical.donot.enforce)
      s->conclude ();
    else if (s->state () == UNSATISFIED || s->state () == SATISFIED)
      s->conclude ();
    res = 0;
  }
  void print (ostream &o) { o << "conclude" << endl; }
  Call *copy () { return new ConcludeCall (); }
  const char *keyword () { return "conclude"; }
};

struct FreezeCall : public Call {
  FreezeCall (int l) : Call (FREEZE, l) {}
  void execute (Solver *&s) { s->freeze (arg); }
  void print (ostream &o) { o << "freeze " << arg << endl; }
  Call *copy () { return new FreezeCall (arg); }
  const char *keyword () { return "freeze"; }
};

struct MeltCall : public Call {
  MeltCall (int l) : Call (MELT, l) {}
  void execute (Solver *&s) {
    if (mobical.donot.enforce || s->frozen (arg))
      s->melt (arg);
  }
  void print (ostream &o) { o << "melt " << arg << endl; }
  Call *copy () { return new MeltCall (arg); }
  const char *keyword () { return "melt"; }
};

struct FrozenCall : public Call {
  FrozenCall (int l, int r = 0) : Call (FROZEN, l, r) {}
  void execute (Solver *&s) { res = s->frozen (arg); }
  void print (ostream &o) { o << "frozen " << arg << ' ' << res << endl; }
  Call *copy () { return new FrozenCall (arg, res); }
  const char *keyword () { return "frozen"; }
};

struct DumpCall : public Call {
  DumpCall () : Call (DUMP) {}
  void execute (Solver *&s) { s->dump_cnf (); }
  void print (ostream &o) { o << "dump" << endl; }
  Call *copy () { return new DumpCall (); }
  const char *keyword () { return "dump"; }
};

struct StatsCall : public Call {
  StatsCall () : Call (STATS) {}
  void execute (Solver *&s) { s->statistics (); }
  void print (ostream &o) { o << "stats" << endl; }
  Call *copy () { return new StatsCall (); }
  const char *keyword () { return "stats"; }
};

struct TraceProofCall : public Call {
  std::string path;
  TraceProofCall (const string &p) : Call (TRACEPROOF), path (p) {}
  void execute (Solver *&s) { s->trace_proof (path.c_str ()); }
  void print (ostream &o) { o << "trace_proof" << ' ' << path << endl; }
  Call *copy () { return new TraceProofCall (path); }
  const char *keyword () { return "trace_proof"; }
};

struct FlushProofTraceCall : public Call {
  FlushProofTraceCall () : Call (FLUSHPROOFTRACE) {}
  void execute (Solver *&s) { s->flush_proof_trace (); }
  void print (ostream &o) { o << "flush_proof_trace" << endl; }
  Call *copy () { return new FlushProofTraceCall (); }
  const char *keyword () { return "flush_proof_trace"; }
};

struct CloseProofTraceCall : public Call {
  CloseProofTraceCall () : Call (CLOSEPROOFTRACE) {}
  void execute (Solver *&s) { s->close_proof_trace (); }
  void print (ostream &o) { o << "close_proof_trace" << endl; }
  Call *copy () { return new CloseProofTraceCall (); }
  const char *keyword () { return "close_proof_trace"; }
};

/*------------------------------------------------------------------------*/

class Trace {

  int64_t id;
  uint64_t seed;

  Solver *solver;
  vector<Call *> calls;

  friend class Reader;

public:
  static int64_t generated;
  static int64_t executed;
  static int64_t failed;
  static int64_t ok;

#define SIGNALS \
  SIGNAL (SIGINT) \
  SIGNAL (SIGSEGV) \
  SIGNAL (SIGABRT) \
  SIGNAL (SIGTERM) \
  SIGNAL (SIGBUS)

#define SIGNAL(SIG) static void (*old_##SIG##_handler) (int);
  SIGNALS
#undef SIGNAL
  static void child_signal_handler (int);
  static void init_child_signal_handlers ();
  static void reset_child_signal_handlers ();

  Trace (int64_t i = 0, uint64_t s = 0) : id (i), seed (s), solver (0) {}

  void clear () {
    while (!calls.empty ()) {
      Call *c = calls.back ();
      delete c;
      calls.pop_back ();
    }
    if (solver)
      delete solver;
    solver = 0;
  }

  ~Trace () { clear (); }

  void push_back (Call *c) { calls.push_back (c); }

  void print (ostream &o) {
    for (size_t i = 0; i < calls.size (); i++)
      calls[i]->print (o << i << ' ');
  }

  void execute () {
    executed++;
    bool first = true;
    for (size_t i = 0; i < calls.size (); i++) {
      Call *c = calls[i];
      // They are (ideally) are executed already
      if (c->type == Call::LEMMA)
        continue;
      // if (c->type == Call::CONTINUE)
      //   continue;

      if (c->type == Call::SOLVE) {
        // Look ahead and collect LemmaCalls to be executed
        // before solve is executed
        for (size_t j = i + 1; j < calls.size (); j++) {
          Call *next_c = calls[j];
          if (next_c->type == Call::LEMMA)
            next_c->execute (solver);
          // else if (next_c->type == Call::CONTINUE)
          //   next_c->execute (solver);
          else
            break;
        }
      }
      if (mobical.shared && process_type (c->type)) {
        mobical.shared->solved++;
        if (first)
          first = false;
        else
          mobical.shared->incremental++;
        c->execute (solver);
        if (c->res == 10)
          mobical.shared->sat++;
        if (c->res == 20)
          mobical.shared->unsat++;
      } else
        c->execute (solver);
    }
  }

  int vars () {
    int res = 0;
    for (size_t i = 0; i < calls.size (); i++) {
      Call *c = calls[i];
      int tmp = abs (c->arg);
      if (tmp > res)
        res = tmp;
    }
    return res;
  }

  int64_t clauses () {
    int64_t res = 0;
    for (size_t i = 0; i < calls.size (); i++) {
      Call *c = calls[i];
      if (c->type == Call::ADD && !c->arg)
        res++;
    }
    return res;
  }

  int64_t literals () {
    int64_t res = 0;
    for (size_t i = 0; i < calls.size (); i++) {
      Call *c = calls[i];
      if (c->type == Call::ADD && c->arg)
        res++;
    }
    return res;
  }

  int64_t phases () {
    int64_t res = 0;
    bool last = true;
    for (size_t i = 0; i < calls.size (); i++) {
      Call *c = calls[i];
      if (last && c->type != Call::VAL && c->type != Call::FLIP &&
          c->type != Call::FLIPPABLE && c->type != Call::FAILED &&
          c->type != Call::FROZEN && c->type != Call::RESET)
        res++, last = false;
      if (process_type (c->type))
        last = true;
    }
    return res;
  }

  size_t size () { return calls.size (); }
  Call *operator[] (size_t i) { return calls[i]; }

  void generate (uint64_t id, uint64_t seed);

  int fork_and_execute ();
  void shrink (int expected);

  void write_prefixed_seed (const char *prefix);
  void write_path (const char *path);

  static bool ignored_option (const char *name);
  bool ignore_option (const char *, int max_var);
  int64_t option_high_value (const char *, int64_t def, int64_t lo,
                             int64_t hi);

private:
  void notify (char ch = 0) { mobical.notify (*this, ch); }
  void progress () { mobical.progress (*this); }

  struct Segment {
    size_t lo, hi;
    Segment (size_t l, size_t h) : lo (l), hi (h) {
      assert (0 < l), assert (l < h);
    }
  };

  typedef vector<Segment> Segments;
  bool shrink_segments (Segments &, int expected);

  vector<int> observed_vars;
  bool in_connection = false;

  void add_options (int expected);
  bool shrink_phases (int expected);
  bool shrink_clauses (int expected);
  bool shrink_userphases (int expected);
  bool shrink_lemmas (int expected);
  bool shrink_literals (int expected);
  bool shrink_basic (int expected);
  bool shrink_disable (int expected);
  bool reduce_values (int expected);
  void map_variables (int expected);
  void shrink_options (int expected);

  size_t first_option ();
  size_t last_option ();

  Call *find_option_by_prefix (const char *name);
  Call *find_option_by_name (const char *name);

  void generate_options (Random &, Size);
  void generate_queries (Random &);
  void generate_reserve (Random &, int vars);
  void generate_clause (Random &, int minvars, int maxvars, int uniform);
  void generate_constraint (Random &, int minvars, int maxvars,
                            int uniform);
  void generate_assume (Random &, int vars);
  void generate_process (Random &);
  void generate_values (Random &, int vars);
  void generate_flipped (Random &, int vars);
  void generate_frozen (Random &, int vars);
  void generate_failed (Random &, int vars);
  void generate_conclude (Random &);
  void generate_freeze (Random &, int vars);
  void generate_melt (Random &);

  void generate_propagator (Random &, int minvars, int maxvars);
  void generate_lemmas (Random &);

  void generate_limits (Random &);
};

/*------------------------------------------------------------------------*/

class Reader {

  Mobical &mobical;
  Trace &trace;

  const char *path;
  FILE *file;
  int lineno;
  bool close;

  int next () { return getc (file); }

  void error (const char *fmt, ...);

public:
  Reader (Mobical &m, Trace &t, const char *p)
      : mobical (m), trace (t), lineno (1) {
    assert (p);
    if (!strcmp (p, "-"))
      path = "<stdin>", file = stdin, close = false;
    else if (!(file = fopen (p, "r")))
      mobical.die ("can not read '%s'", p);
    else
      path = p, close = true;
  }

  ~Reader () {
    if (close)
      fclose (file);
  }

  void parse ();
};

/*------------------------------------------------------------------------*/

size_t Trace::first_option () {
  size_t res;
  for (res = 0; res < size (); res++)
    if (calls[res]->type == Call::SET)
      return res;
  return res;
}

size_t Trace::last_option () {
  size_t res;
  for (res = 0; res < size (); res++) {
    Call *c = calls[res];
    if (c->type == Call::INIT)
      continue;
    if (c->type == Call::SET)
      continue;
    break;
  }
  return res;
}

Call *Trace::find_option_by_prefix (const char *name) {
  size_t last = last_option ();
  Call *res = 0;
  for (size_t i = first_option (); i < last; i++) {
    Call *c = calls[i];
    if (res && strlen (res->name) < strlen (c->name))
      continue;
    if (has_prefix (name, c->name))
      res = c;
  }
  return res;
}

Call *Trace::find_option_by_name (const char *name) {
  size_t last = last_option ();
  Call *res = 0;
  for (size_t i = first_option (); i < last; i++) {
    Call *c = calls[i];
    if (!strcmp (c->name, name))
      res = c;
  }
  return res;
}

// Some options are never part of generated traces.
//
bool Trace::ignored_option (const char *name) {

  if (!strcmp (name, "checkfrozen"))
    return true;
  if (!strcmp (name, "terminateint"))
    return true;

  return false;
}

// Check whether the trace already contains an option which disables the
// option 'name'.  Here we assume that an option disables another one if the
// disabling one has as name proper prefix of the disabled one and the value
// of the former is set to zero in the trace.
//
bool Trace::ignore_option (const char *name, int max_var) {

  if (ignored_option (name))
    return true;

  // There are options which should be kept at their default value unless
  // the formula is really small.  Otherwise the solver might run 'forever'.
  //
  if (max_var > SMALL) {
    if (!strcmp (name, "reduce"))
      return true;
  }

  const Call *c = find_option_by_prefix (name);
  assert (!c || has_prefix (name, c->name));
  if (c && strlen (c->name) < strlen (name) && !c->val)
    return true;

  return false;
}

// For incomplete solving phases such as 'walk' we do not want to increase
// the option value above the default and similarly for elimination bounds.
//
int64_t Trace::option_high_value (const char *name, int64_t def, int64_t lo,
                                  int64_t hi) {
  assert (lo <= def), assert (def <= hi);
  if (!strcmp (name, "walkmaxeff"))
    return def;
  if (!strcmp (name, "walkmineff"))
    return def;
  if (!strcmp (name, "elimboundmax"))
    return 256;
  if (!strcmp (name, "elimboundmin"))
    return 256;
  (void) lo;
  return hi;
}

/*------------------------------------------------------------------------*/

void Trace::generate_options (Random &random, Size size) {

  // In 10% of the cases do not change any options.
  //
  if (random.generate_double () < 0.1)
    return;

  // In order to increase throughput we enable 'walk' in 5% tests, which
  // means disabling it in 95% of the tests.
  //
  if (random.generate_double () < 0.95)
    push_back (new SetCall ("walk", 0));

  // Also for checking models and assumptions, but with 80% probability.
  //
  if (random.generate_double () < 0.8)
    push_back (new SetCall ("check", 1));

  // In 10% of the remaining cases we use a configuration.
  //
  if (random.generate_double () < 0.1) {
    const auto configs = Config::begin ();
    const int size = Config::end () - configs;
    const int pos = random.pick_int (0, size - 1);
    const char *config = configs[pos];
    assert (Config::has (config));
    push_back (new ConfigureCall (config));
  }

  // This is the fraction of options changed.
  //
  double fraction = random.generate_double ();

  // Generate a list of options, different from default values.
  //
  for (auto it = Options::begin (); it != Options::end (); it++) {
    const Option &o = *it;

    // This should not be reachable unless the low and high value of an
    // option in 'options.hpp' are the same.
    //
    if (o.lo == o.hi)
      continue;

    // We keep choosing the value for 'simplify' and 'walk' out of the loop
    // (see the arguments described above).
    //
    if (!strcmp (o.name, "simplify"))
      continue;
    if (!strcmp (o.name, "walk"))
      continue;
    /*
    if (!strcmp (o.name, "lrat"))
      continue;
    */

    // Probability to change an option is 'fraction'.
    //
    if (random.generate_double () < fraction)
      continue;

    // Unless we have to ignore it.
    //
    if (ignore_option (o.name, size))
      continue;

    int val;
    int64_t hi = option_high_value (o.name, o.def, o.lo, o.hi);
    if (o.lo < hi) {
      bool uniform = random.generate_double () < 0.05;
      if (uniform) {
        do
          val = random.pick_int (o.lo, hi);
        while (val == o.def);
      } else { // log uniform
        int64_t range = hi - (int64_t) o.lo;
        int log;
        assert (range <= INT_MAX);
        for (log = 0; log < 30 && (1 << log) < range; log++)
          if (random.generate_bool ())
            break;
        if ((1 << log) < range)
          range = (1l << log);
        val = o.lo + random.pick_int (0, range);
      }
    } else
      val = o.lo;
    push_back (new SetCall (o.name, val));
  }

#ifdef LOGGING
  if (mobical.add_set_log_to_true)
    push_back (new SetCall ("log", 1));
#endif
}

/*------------------------------------------------------------------------*/

void Trace::generate_queries (Random &random) {
  if (random.generate_double () < 0.02)
    push_back (new VarsCall ());
  if (random.generate_double () < 0.02)
    push_back (new ActiveCall ());
  if (random.generate_double () < 0.02)
    push_back (new RedundantCall ());
  if (random.generate_double () < 0.02)
    push_back (new IrredundantCall ());
}

/*------------------------------------------------------------------------*/

void Trace::generate_reserve (Random &random, int max_var) {
  if (random.generate_double () > 0.01)
    return;
  int new_max_var = random.pick_int (0, 1.1 * max_var);
  push_back (new ReserveCall (new_max_var));
}

/*------------------------------------------------------------------------*/

void Trace::generate_limits (Random &random) {
  if (random.generate_double () < 0.05)
    push_back (new LimitCall ("terminate", random.pick_log (0, 1e5)));
  if (random.generate_double () < 0.05)
    push_back (new LimitCall ("conflicts", random.pick_log (0, 1e4)));
  if (random.generate_double () < 0.05)
    push_back (new LimitCall ("decisions", random.pick_log (0, 1e4)));
  if (random.generate_double () < 0.1)
    push_back (new LimitCall ("preprocessing", random.pick_int (0, 10)));
  if (random.generate_double () < 0.05)
    push_back (new LimitCall ("localsearch", random.pick_int (0, 1)));
  if (random.generate_double () < 0.02)
    push_back (new OptimizeCall (random.pick_int (0, 31)));
}

/*------------------------------------------------------------------------*/

static int pick_size (Random &random, int vars) {
  int res;
  double prop = random.generate_double ();
  if (prop < 0.0001)
    res = 0;
  else if (prop < 0.001)
    res = 1;
  else if (prop < 0.01)
    res = 2;
  else if (prop < 0.90)
    res = 3;
  else if (prop < 0.95)
    res = 4;
  else
    res = random.pick_int (5, 20);
  if (res > vars)
    res = vars;
  return res;
}

static int pick_literal (Random &random, int minvars, int maxvars,
                         vector<int> &clause) {
  assert (minvars <= maxvars);
  int res = 0;
  while (!res) {
    int idx = random.pick_int (minvars, maxvars);
    double prop = random.generate_double ();
    if (prop > 0.001) {
      bool duplicated = false;
      for (size_t i = 0; !duplicated && i < clause.size (); i++)
        duplicated = (abs (clause[i]) == idx);
      if (duplicated)
        continue;
    }
    bool sign = random.generate_bool ();
    res = sign ? -idx : idx;
  }
  return res;
}

void Trace::generate_clause (Random &random, int minvars, int maxvars,
                             int uniform) {
  assert (minvars <= maxvars);
  int maxsize = maxvars - minvars + 1;
  int size = uniform ? uniform : pick_size (random, maxsize);
  vector<int> clause;
  for (int i = 0; i < size; i++) {
    int lit = pick_literal (random, minvars, maxvars, clause);
    push_back (new AddCall (lit));
    clause.push_back (lit);
  }
  push_back (new AddCall (0));
}

void Trace::generate_constraint (Random &random, int minvars, int maxvars,
                                 int uniform) {
  if (random.generate_double () < 0.95)
    return;
  assert (minvars <= maxvars);
  int maxsize = maxvars - minvars + 1;
  int size = uniform ? uniform : pick_size (random, maxsize);
  vector<int> clause;
  for (int i = 0; i < size; i++) {
    int lit = pick_literal (random, minvars, maxvars, clause);
    push_back (new ConstrainCall (lit));
    clause.push_back (lit);
  }
  push_back (new ConstrainCall (0));
}

/*------------------------------------------------------------------------*/

void Trace::generate_propagator (Random &random, int minvars, int maxvars) {
  if (random.generate_double () < 0.9)
    return;

  assert (minvars <= maxvars);
  if (in_connection)
    push_back (new DisconnectCall ());
  push_back (new ConnectCall ());

  in_connection = true;

  observed_vars.clear ();

  // Give a chance to add no observed variables at all
  if (random.generate_double () < 0.05)
    return;

  for (int idx = minvars; idx <= maxvars; idx++) {
    if (random.generate_double () < 0.6)
      continue;
    int lit = random.generate_bool () ? -idx : idx;
    push_back (new ObserveCall (lit));
    observed_vars.push_back (abs (lit));
  }
  push_back (new ObserveCall (0));
  for (int idx = maxvars + 1; idx <= maxvars * 1.5; idx++) {
    if (random.generate_double () < 0.75)
      continue;
    int lit = random.generate_bool () ? -idx : idx;
    push_back (new ObserveCall (lit));
    observed_vars.push_back (abs (lit));
  }
}

void Trace::generate_lemmas (Random &random) {
  if (!observed_vars.size ())
    return;
  int nof_user_propagation_phases = random.pick_int (3, 7);

  for (int p = 0; p < nof_user_propagation_phases; p++) {
    if (random.generate_double () < 0.05) {
      // push_back (new ContinueCall ());
    } else {
      const int nof_lemmas = random.pick_int (4, 11);
      const int ovars = observed_vars.size ();
      for (int i = 0; i < nof_lemmas; i++) {
        // Tiny tiny chance to generate an empty lemma
        if (random.generate_double () < 0.005) {
          push_back (new LemmaCall (0));
        } else {
          int count = pick_size (random, 4);
          if (count > ovars)
            count = ovars;
          const int max_idx = ovars - 1;
          bool *picked = new bool[max_idx + 1];
          for (int i = 0; i <= max_idx; i++)
            picked[i] = false;
          for (int i = 0; i < count; i++) {
            int idx;
            do
              idx = random.pick_int (0, max_idx);
            while (picked[idx]);
            picked[idx] = 1;
            int lit = random.generate_bool () ? -observed_vars[idx]
                                              : observed_vars[idx];
            push_back (new LemmaCall (lit));
          }

          delete[] picked;
          if (random.generate_double () < 0.1) {
            int idx = random.pick_int (0, max_idx);
            int lit = random.generate_bool () ? -observed_vars[idx]
                                              : observed_vars[idx];
            push_back (new LemmaCall (lit));
          }
          push_back (new LemmaCall (0));
        }
      }
      // push_back (new ContinueCall ());
    }
  }
}

/*------------------------------------------------------------------------*/

void Trace::generate_assume (Random &random, int vars) {
  if (random.generate_double () < 0.15)
    return;
  int count;
  if (random.generate_bool ())
    count = 1;
  else
    count = random.pick_int (1, vars + 1);
  const int max_vars = vars + 2;
  bool *picked = new bool[max_vars + 1];
  for (int i = 1; i <= max_vars; i++)
    picked[i] = false;
  for (int i = 0; i < count; i++) {
    int idx;
    do
      idx = random.pick_int (1, max_vars);
    while (picked[idx]);
    picked[idx] = 1;
    int lit = random.generate_bool () ? -idx : idx;
    push_back (new AssumeCall (lit));
  }
  delete[] picked;
  if (random.generate_double () < 0.1) {
    int idx = random.pick_int (1, max_vars);
    int lit = random.generate_bool () ? -idx : idx;
    push_back (new AssumeCall (lit));
  }
}

void Trace::generate_values (Random &random, int vars) {
  if (random.generate_double () < 0.1)
    return;
  double fraction = random.generate_double ();
  for (int idx = 1; idx <= vars; idx++) {
    if (fraction < random.generate_double ())
      continue;
    int lit = random.generate_bool () ? -idx : idx;
    push_back (new ValCall (lit));
  }
  if (random.generate_double () < 0.1) {
    int idx = random.pick_int (vars + 1, vars * 1.5 + 1);
    int lit = random.generate_bool () ? -idx : idx;
    push_back (new ValCall (lit));
  }
}

void Trace::generate_flipped (Random &random, int vars) {
  if (random.generate_double () < 0.5)
    return;
  double fraction = random.generate_double ();
  for (int idx = 1; idx <= vars; idx++) {
    if (fraction < random.generate_double ())
      continue;
    int lit = random.generate_bool () ? -idx : idx;
    if (random.generate_double () < 0.5)
      push_back (new FlippableCall (lit));
    else
      push_back (new FlipCall (lit));
  }
  if (random.generate_double () < 0.1) {
    int idx = random.pick_int (vars + 1, vars * 1.5 + 1);
    int lit = random.generate_bool () ? -idx : idx;
    if (random.generate_double () < 0.5)
      push_back (new FlippableCall (lit));
    else
      push_back (new FlipCall (lit));
  }
}

void Trace::generate_failed (Random &random, int vars) {
  if (random.generate_double () < 0.05)
    return;
  double fraction = random.generate_double ();
  for (int idx = 1; idx <= vars; idx++) {
    if (fraction < random.generate_double ())
      continue;
    int lit = random.generate_bool () ? -idx : idx;
    push_back (new FailedCall (lit));
  }
  if (random.generate_double () < 0.05) {
    int idx = random.pick_int (vars + 1, vars * 1.5 + 1);
    int lit = random.generate_bool () ? -idx : idx;
    push_back (new FailedCall (lit));
  }
}

void Trace::generate_conclude (Random &random) {
  if (random.generate_double () < 0.05)
    return;
  if (random.generate_double () < 0.05) {
    push_back (new ConcludeCall ());
  }
}

void Trace::generate_frozen (Random &random, int vars) {
  if (random.generate_double () < 0.05)
    return;
  double fraction = random.generate_double ();
  for (int idx = 1; idx <= vars; idx++) {
    if (fraction < random.generate_double ())
      continue;
    int lit = random.generate_bool () ? -idx : idx;
    push_back (new FrozenCall (lit));
  }
  if (random.generate_double () < 0.05) {
    int idx = random.pick_int (vars + 1, vars * 1.5 + 1);
    int lit = random.generate_bool () ? -idx : idx;
    push_back (new FrozenCall (lit));
  }
}

void Trace::generate_melt (Random &random) {
  if (random.generate_bool ())
    return;
  int m = vars ();
  int64_t *frozen = new int64_t[m + 1];
  for (int i = 1; i <= m; i++)
    frozen[i] = 0;
  for (size_t i = 0; i < size (); i++) {
    Call *c = calls[i];
    if (c->type == Call::MELT) {
      int idx = abs (c->arg);
      assert (idx), assert (idx <= m);
      assert (frozen[idx] > 0);
      frozen[idx]--;
    } else if (c->type == Call::FREEZE) {
      int idx = abs (c->arg);
      assert (idx), assert (idx <= m);
      frozen[idx]++;
    }
  }
  vector<int> candidates;
  for (int i = 1; i <= m; i++)
    if (frozen[i])
      candidates.push_back (i);
  delete[] frozen;
  double fraction = random.generate_double () * 0.4;
  for (auto idx : candidates) {
    if (random.generate_double () <= fraction)
      continue;
    int lit = random.generate_bool () ? -idx : idx;
    push_back (new MeltCall (lit));
  }
}

void Trace::generate_freeze (Random &random, int vars) {
  if (random.generate_bool ())
    return;
  double fraction = random.generate_double () * 0.5;
  for (int idx = 1; idx <= vars; idx++) {
    if (random.generate_double () <= fraction)
      continue;
    int lit = random.generate_bool () ? -idx : idx;
    push_back (new FreezeCall (lit));
  }
}

void Trace::generate_process (Random &random) {
  if (mobical.add_dump_before_solve)
    push_back (new DumpCall ());

  const double fraction = random.generate_double ();

  if (fraction < 0.6) {
    push_back (new SolveCall ());
    if (in_connection && observed_vars.size ())
      generate_lemmas (random);
  } else if (fraction > 0.99) {
    const int depth = random.pick_int (0, 10);
    push_back (new CubingCall (depth));
  } else if (fraction > 0.9)
    push_back (new LookaheadCall ());
  else {
    const int rounds = random.pick_int (0, 10);
    push_back (new SimplifyCall (rounds));
  }

  if (mobical.add_stats_after_solve)
    push_back (new StatsCall ());
}

void Trace::generate (uint64_t i, uint64_t s) {

  id = i;
  seed = s;

  push_back (new InitCall ());

  Random random (seed);

  Size size;

  if (mobical.force.size)
    size = mobical.force.size;
  else {
    switch (random.pick_int (1, 3)) {
    case 1:
      size = SMALL;
      break;
    case 2:
      size = MEDIUM;
      break;
    default:
      size = BIG;
      break;
    }
  }

  generate_options (random, size);

  if (mobical.add_plain_after_options)
    push_back (new ConfigureCall ("plain"));

  int calls;
  if (mobical.force.phases < 0)
    calls = random.pick_int (1, 4);
  else
    calls = mobical.force.phases;

  int minvars, maxvars = 0;

  for (int call = 0; call < calls; call++) {

    int range;
    double ratio;
    int uniform;

    if (size == SMALL)
      range = random.pick_int (1, SMALL);
    else if (size == MEDIUM)
      range = random.pick_int (SMALL + 1, MEDIUM);
    else
      range = random.pick_int (MEDIUM + 1, BIG);

    if (random.generate_bool ())
      uniform = 0;
    else if (size == SMALL)
      uniform = random.pick_int (3, 7);
    else if (size == MEDIUM)
      uniform = random.pick_int (3, 4);
    else
      uniform = random.pick_int (3, 3);

    switch (uniform) {
    default:
      ratio = 4.267;
      break;
    case 4:
      ratio = 9.931;
      break;
    case 5:
      ratio = 21.117;
      break;
    case 6:
      ratio = 43.37;
      break;
    case 7:
      ratio = 87.79;
      break;
    }

    int clauses = range * ratio;

    minvars = random.pick_int (1, maxvars + 1);
    maxvars = minvars + range;

    for (int j = 0; j < clauses; j++)
      generate_queries (random), generate_reserve (random, maxvars),
          generate_clause (random, minvars, maxvars, uniform);

    if (in_connection && random.generate_bool ()) {
      observed_vars.clear ();
      push_back (new DisconnectCall ());
      in_connection = false;
    } else {
      generate_propagator (random, minvars, maxvars);
    }

    generate_constraint (random, minvars, maxvars, uniform);
    generate_assume (random, maxvars);
    generate_melt (random);
    generate_freeze (random, maxvars);
    generate_limits (random);

    generate_process (random);

    generate_values (random, maxvars);
    if (!in_connection)
      generate_flipped (random, maxvars);
    generate_failed (random, maxvars);
    generate_conclude (random);
    generate_frozen (random, maxvars);
  }

  push_back (new ResetCall ());
}

/*------------------------------------------------------------------------*/

void Mobical::hline () {
  prefix ();
  terminal.normal ();
  cerr << setfill ('-') << setw (76) << "" << setfill (' ') << endl;
  terminal.normal ();
}

void Mobical::empty_line () { cerr << prefix_string () << endl; }

static int rounded_percent (double a, double b) {
  return 0.5 + percent (a, b);
}

void Mobical::print_statistics () {
  hline ();

  prefix ();
  cerr << "generated " << Trace::generated << " traces: ";
  if (Trace::ok > 0)
    terminal.green (true);
  cerr << Trace::ok << " ok "
       << rounded_percent (Trace::ok, Trace::generated) << "%";
  if (Trace::ok > 0)
    terminal.normal ();
  cerr << ", ";
  if (Trace::failed > 0)
    terminal.red (true);
  cerr << Trace::failed << " failed "
       << rounded_percent (Trace::failed, Trace::generated) << "%";
  if (Trace::failed > 0)
    terminal.normal ();
  cerr << ", " << Trace::executed << " executed" << endl << flush;

  if (shared) {
    prefix ();
    cerr << "solved " << shared->solved << ": " << terr.blue_code ()
         << shared->sat << " sat "
         << rounded_percent (shared->sat, shared->solved) << "%"
         << terr.normal_code () << ", " << terr.magenta_code ()
         << shared->unsat << " unsat "
         << rounded_percent (shared->unsat, shared->solved) << "%"
         << terr.normal_code () << ", " << shared->incremental
         << " incremental "
         << rounded_percent (shared->incremental, shared->solved) << "%"
         << endl
         << flush;
    if (shared->memout || shared->timeout) {
      prefix ();
      cerr << "out-of-time " << shared->timeout << ", "
           << "out-of-memory " << shared->memout << endl
           << flush;
    }
  }

  if (spurious) {
    prefix ();
    cerr << "generated " << spurious << " spurious traces "
         << rounded_percent (spurious, traces) << "%" << endl
         << flush;
  }
}

/*------------------------------------------------------------------------*/

extern "C" {
#include <fcntl.h>
#include <sys/stat.h>
#include <sys/time.h>
#include <sys/types.h>
}

#ifndef _WIN32

extern "C" {
#include <sys/resource.h>
#include <sys/wait.h>
};

#endif

int64_t Trace::generated;
int64_t Trace::executed;
int64_t Trace::failed;
int64_t Trace::ok;

#define SIGNAL(SIG) void (*Trace::old_##SIG##_handler) (int);
SIGNALS
#undef SIGNAL

void Trace::reset_child_signal_handlers () {
#define SIGNAL(SIG) signal (SIG, old_##SIG##_handler);
  SIGNALS
#undef SIGNAL
}

void Trace::child_signal_handler (int sig) {
  struct rusage u;
  if (!getrusage (RUSAGE_SELF, &u)) {
    if ((int64_t) u.ru_maxrss >> 10 >= mobical.space_limit) {
      if (mobical.shared)
        mobical.shared->memout++;
      // Since there is no memout signal we just misuse SIXCPU to notify the
      // calling process that this is a out-of-resource situation.
      sig = SIGXCPU;
    } else {
      double t = u.ru_utime.tv_sec + 1e-6 * u.ru_utime.tv_usec +
                 u.ru_stime.tv_sec + 1e-6 * u.ru_stime.tv_usec;
      if (t >= mobical.time_limit) {
        if (mobical.shared)
          mobical.shared->timeout++;
        sig = SIGXCPU;
      }
    }
  }
  reset_child_signal_handlers ();
  raise (sig);
}

void Trace::init_child_signal_handlers () {
#define SIGNAL(SIG) \
  old_##SIG##_handler = signal (SIG, child_signal_handler);
  SIGNALS
#undef SIGNAL
}

int Trace::fork_and_execute () {

  cerr << flush;
  pid_t child = mobical.donot.fork ? 0 : fork ();
  int res = 0;

  if (child) {

    executed++;

    int status, other = wait (&status);
    if (other != child)
      res = 0;
    else if (WIFEXITED (status))
      res = WEXITSTATUS (status);
    else if (!WIFSIGNALED (status))
      res = 0;
    else if (mobical.donot.ignore_resource_limits)
      res = 1;
    else
      res = (WTERMSIG (status) != SIGXCPU);

  } else {

    if (!mobical.donot.fork && mobical.time_limit) {
      struct rlimit rlim;
      if (!getrlimit (RLIMIT_CPU, &rlim)) {
        rlim.rlim_cur = mobical.time_limit;
        setrlimit (RLIMIT_CPU, &rlim);
      }
    }

    if (!mobical.donot.fork && mobical.space_limit) {
      struct rlimit rlim;
      if (!getrlimit (RLIMIT_AS, &rlim)) {
        rlim.rlim_cur = mobical.space_limit * (1l << 20);
        setrlimit (RLIMIT_AS, &rlim);
      }
    }

    init_child_signal_handlers ();
    dup2 (1, 3);
    dup2 (2, 4);
    int null = open ("/dev/null", O_WRONLY);
    assert (null);
    dup2 (null, 1);
    dup2 (null, 2);
    execute ();
    close (1);
    close (2);
    close (null);
    dup2 (3, 1);
    dup2 (4, 2);
    close (3);
    close (4);
    reset_child_signal_handlers ();

    if (!mobical.donot.fork)
      exit (0);
  }

  return res;
}

/*------------------------------------------------------------------------*/

// Delta-debugging algorithm on segments.

bool Trace::shrink_segments (Trace::Segments &segments, int expected) {
  size_t n = segments.size ();
  if (!n)
    return false;
  size_t granularity = n;
  bool *removed = new bool[n];
  bool *saved = new bool[n];
  bool *ignore = new bool[size ()];
  for (size_t i = 0; i < n; i++)
    removed[i] = false;
  bool res = false;
  Trace shrunken;
  for (;;) {
    for (size_t l = 0, r; l < n; l = r) {
      r = l + granularity;
      if (r > n)
        r = n;
      size_t flipped = 0;
      for (size_t i = 0; i < n; i++)
        saved[i] = false;
      for (size_t i = l; i < r; i++)
        if (!(saved[i] = removed[i]))
          removed[i] = true, flipped++;
      if (!flipped)
        continue;
      for (size_t i = 0; i < size (); i++)
        ignore[i] = false;
      for (size_t i = 0; i < n; i++) {
        if (!removed[i])
          continue;
        Segment &s = segments[i];
        for (size_t j = s.lo; j < s.hi; j++)
          ignore[j] = true;
      }
      Trace tmp;
      tmp.clear ();
      for (size_t i = 0; i < size (); i++)
        if (!ignore[i])
          tmp.push_back (calls[i]->copy ());
      progress ();
      if (tmp.fork_and_execute () != expected) { // failed
        for (size_t i = l; i < r; i++)
          removed[i] = saved[i];
      } else {
        shrunken.clear ();
        for (size_t i = 0; i < tmp.size (); i++)
          shrunken.push_back (tmp[i]->copy ());
        res = true; // succeeded to shrink
      }
    }
    if (granularity == 1)
      break;
    granularity = (granularity + 1) / 2;
    if (shrunken.size ())
      shrunken.clear ();
  }
  if (res) {
    for (size_t i = 0; i < size (); i++)
      ignore[i] = false;
    for (size_t i = 0; i < n; i++) {
      if (!removed[i])
        continue;
      Segment &s = segments[i];
      for (size_t j = s.lo; j < s.hi; j++)
        ignore[j] = true;
    }
    size_t j = 0;
    for (size_t i = 0; i < size (); i++) {
      Call *c = calls[i];
      if (ignore[i])
        delete c;
      else
        calls[j++] = c;
    }
    calls.resize (j);
    notify ();
  }
  delete[] ignore;
  delete[] removed;
  delete[] saved;
  return res;
}

/*------------------------------------------------------------------------*/

void Mobical::summarize (Trace &trace, bool bright) {
  if (bright)
    terminal.cyan (bright);
  else
    terminal.blue ();
  cerr << right << setw (5) << trace.size ();
  terminal.normal ();
  cerr << ' ';
  terminal.magenta (bright);
  cerr << ' ' << right << setw (3) << trace.vars ();
  terminal.yellow (bright);
  cerr << ' ' << left << setw (4) << trace.clauses ();
  terminal.normal ();
  cerr << ' ';
  if (bright)
    terminal.cyan (bright);
  else
    terminal.blue ();
  cerr << setw (2) << right << trace.phases ();
  terminal.normal ();
}

void Mobical::notify (Trace &trace, signed char ch) {
  bool first = notified.empty ();
#ifdef QUIET
  if (ch < 0)
    return;
  if (ch > 0)
    notified.push_back (ch);
#else
  if (ch < 0 && (!terminal || verbose))
    return;
  double t = absolute_real_time ();
  if (ch > 0)
    notified.push_back (ch), progress_counter = 1;
  else if (ch < 0) {
    if (t < last_progress_time + 0.3)
      return;
    progress_counter++;
  }
#endif
  if (!first || !(mode & OUTPUT))
    terminal.erase_line_if_connected_otherwise_new_line ();
  prefix ();
  if (traces)
    cerr << ' ' << left << setw (12) << traces;
  else
    cerr << left << setw (13) << "reduce:";
  terminal.yellow ();

  if (!notified.empty ()) {
    for (size_t i = 0; i + 1 < notified.size (); i++)
      cerr << notified[i];
#ifndef QUIET
    if (progress_counter & 1)
      terminal.inverse ();
#else
    terminal.inverse ();
#endif
    cerr << notified.back ();
    terminal.normal ();
  }

  if (notified.size () < 45)
    cerr << setw (45 - notified.size ()) << " ";
  cerr << flush;
  summarize (trace);
  if (verbose)
    cerr << endl;
  cerr << flush;
#ifndef QUIET
  last_progress_time = t;
#endif
}

/*------------------------------------------------------------------------*/

// Explicit grammar aware three-level hierarchical delta-debugging.
// First level is in term of incremental solving phases where one phase
// consists of maximal prefixes of intervals of calls of type
// '(BEFORE*| PROCESS | DURING* | AFTER*)' or single non-configuration
// calls.
//
bool Trace::shrink_phases (int expected) {
  if (mobical.donot.shrink.phases)
    return false;
  notify ('p');
  size_t l;
  for (l = 1; l < size () && config_type (calls[l]->type); l++)
    ;
  Segments segments;
  size_t r;
  for (; l < size (); l = r) {
    for (r = l; r < size () && before_type (calls[r]->type); r++)
      ;
    if (r < size () && process_type (calls[r]->type))
      r++;
    for (; r < size () && during_type (calls[r]->type); r++)
      ;
    for (; r < size () && after_type (calls[r]->type); r++)
      ;
    if (l < r)
      segments.push_back (Segment (l, r));
    else {
      assert (l == r);
      if (!config_type (calls[r]->type))
        segments.push_back (Segment (r, r + 1));
      ++r;
    }
  }
  return shrink_segments (segments, expected);
}

// The second level tries to remove clauses.
//
bool Trace::shrink_clauses (int expected) {
  if (mobical.donot.shrink.clauses)
    return false;
  notify ('c');
  Segments segments;
  for (size_t r = size (), l; r > 1; r = l) {
    Call *c = calls[l = r - 1];
    while (l > 0 && (c->type != Call::ADD || c->arg))
      c = calls[--l];
    if (!l)
      break;
    r = l + 1;
    while ((c = calls[--l])->type == Call::ADD && c->arg)
      ;
    segments.push_back (Segment (++l, r));
  }
  return shrink_segments (segments, expected);
}

bool Trace::shrink_userphases (int expected) {
  // TODO: introduce donot-shrink-lemmas
  // if (mobical.donot.shrink.lemmas) return false;
  notify ('a');
  Segments segments;
  size_t r;
  size_t l = 1;
  for (; l < size () && !during_type (calls[l]->type); l++)
    ;
  for (; l < size (); l++) {
    if (!during_type (calls[l]->type))
      continue;
    r = l;
    while (r < size () && calls[r]->type == Call::LEMMA)
      r++;
    // assert (calls[r]->type == Call::CONTINUE);
    // if (r < size () && calls[r]->type == Call::CONTINUE) {
    //   segments.push_back (Segment (l, r + 1));
    //   l = r;
    // }
  }
  return shrink_segments (segments, expected);
}

bool Trace::shrink_lemmas (int expected) {
  // TODO: introduce donot-shrink-lemmas
  // if (mobical.donot.shrink.lemmas) return false;
  notify ('u');
  Segments segments;
  for (size_t r = size (), l; r > 1; r = l) {
    Call *c = calls[l = r - 1];
    while (l > 0 && (c->type != Call::LEMMA || c->arg))
      c = calls[--l];
    if (!l)
      break;
    r = l + 1;
    while ((c = calls[--l])->type == Call::LEMMA && c->arg)
      ;
    segments.push_back (Segment (++l, r));
  }
  return shrink_segments (segments, expected);
}

// The third level tries to remove individual literals.
//
bool Trace::shrink_literals (int expected) {
  if (mobical.donot.shrink.literals)
    return false;
  notify ('l');
  Segments segments;
  for (size_t l = size () - 1; l > 0; l--) {
    Call *c = calls[l];
    if (c->type == Call::ADD && c->arg)
      segments.push_back (Segment (l, l + 1));
    if (c->type == Call::LEMMA && c->arg)
      segments.push_back (Segment (l, l + 1));
  }
  return shrink_segments (segments, expected);
}

static bool is_basic (Call *c) {
  switch (c->type) {
  case Call::ASSUME:
  case Call::SOLVE:
  case Call::SIMPLIFY:
  case Call::LOOKAHEAD:
  case Call::CUBING:
  case Call::VARS:
  case Call::ACTIVE:
  case Call::REDUNDANT:
  case Call::IRREDUNDANT:
  case Call::RESERVE:
  case Call::VAL:
  case Call::FLIP:
  case Call::FLIPPABLE:
  case Call::FIXED:
  case Call::FAILED:
  case Call::FROZEN:
  case Call::CONCLUDE:
  case Call::FREEZE:
  case Call::MELT:
  case Call::LIMIT:
  case Call::OPTIMIZE:
  case Call::OBSERVE:
    return true;
  default:
    return false;
  }
}

bool Trace::shrink_basic (int expected) {
  if (mobical.donot.shrink.basic)
    return false;
  notify ('b');
  Segments segments;
  for (size_t l = size () - 1; l > 0; l--) {
    Call *c = calls[l];
    if (!is_basic (c))
      continue;
    segments.push_back (Segment (l, l + 1));
  }
  return shrink_segments (segments, expected);
}

// We first add all non present possible options with their default value.

void Trace::add_options (int expected) {
  if (mobical.donot.add)
    return;
  const int max_var = vars ();
  notify ('a');
  assert (size ());
  assert (calls[0]->type == Call::INIT);
  Trace extended;
  extended.push_back (calls[0]->copy ());
  size_t i = 1;
  Call *c;
  while (i < size () && (c = calls[i])->type == Call::SET)
    extended.push_back (c->copy ()), i++;
  for (Options::const_iterator it = Options::begin ();
       it != Options::end (); it++) {
    const Option &o = *it;
    if (find_option_by_name (o.name))
      continue;
    if (ignore_option (o.name, max_var))
      continue;
    if (extended.ignore_option (o.name, max_var))
      continue;
    extended.push_back (new SetCall (o.name, o.def));
  }
  while (i < size ())
    extended.push_back (calls[i++]->copy ());
  progress ();
  if (extended.fork_and_execute () != expected)
    return;
  clear ();
  for (i = 0; i < extended.size (); i++)
    push_back (extended[i]->copy ());
  notify ();
}

// Try to set as many options to their lower limit, which also tries to
// disable as many boolean options.

bool Trace::shrink_disable (int expected) {

  if (mobical.donot.disable)
    return false;
  const int max_var = vars ();

  notify ('d');
  size_t last = last_option ();
  vector<size_t> candidates;
  vector<int> lower, saved;
  for (size_t i = first_option (); i < last; i++) {
    Call *c = calls[i];
    if (c->type != Call::SET)
      continue;
    if (ignore_option (c->name, max_var))
      continue;
    Option *o = Options::has (c->name);
    if (!o)
      continue;
    if (c->val == o->lo)
      continue;
    candidates.push_back (i);
    lower.push_back (o->lo);
    saved.push_back (c->val);
  }
  if (candidates.empty ())
    return false;
  size_t granularity = candidates.size ();
  bool res = false;
  for (;;) {
    size_t n = candidates.size ();
    for (size_t i = 0; i < n; i += granularity) {
      bool reduce = false;
      for (size_t j = i; j < n && j < i + granularity; j++) {
        size_t k = candidates[j];
        Call *c = calls[k];
        assert (c->type == Call::SET);
        saved[j] = c->val;
        int new_val = lower[j];
        if (c->val == new_val)
          continue;
        c->val = new_val;
        reduce = true;
      }
      if (!reduce)
        continue;
      progress ();
      if (fork_and_execute () == expected)
        res = true;
      else {
        for (size_t j = i; j < n && j < i + granularity; j++) {
          size_t k = candidates[j];
          Call *c = calls[k];
          assert (c->type == Call::SET);
          c->val = saved[j];
        }
      }
    }
    if (granularity == 1)
      break;
    granularity = (granularity + 1) / 2;
  }
  notify ();
  return res;
}

// Try to shrink the option values.

bool Trace::reduce_values (int expected) {

  if (mobical.donot.reduce)
    return false;

  notify ('r');

  assert (size ());
  assert (calls[0]->type == Call::INIT);

  bool changed = false, res = false;
  do {
    if (changed)
      res = true;
    changed = false;
    for (size_t i = 0; i < size (); i++) {
      Call *c = calls[i];

      int lo, hi;

      if (c->type == Call::SET) {
        Option *o = Options::has (c->name);
        if (!o)
          continue;
        lo = o->lo, hi = o->hi;
      } else if (c->type == Call::LIMIT) {
        if (!strcmp (c->name, "conflicts") ||
            !strcmp (c->name, "decisions"))
          lo = -1, hi = INT_MAX;
        else if (!strcmp (c->name, "terminate") ||
                 !strcmp (c->name, "preprocessing"))
          lo = 0, hi = INT_MAX;
        else if (!strcmp (c->name, "localsearch"))
          lo = 0, hi = c->val; // too costly otherwise
        else
          continue;
      } else if (c->type == Call::OPTIMIZE) {
        lo = 0, hi = 9;
      } else
        continue;

      assert (lo <= hi);
      if (c->val == lo)
        continue;

      // First try to reach eagerly the low value
      // (includes the case that current value is too low).
      //
      int old_val = c->val;
      c->val = lo;
      progress ();
      if (fork_and_execute () == expected) {
        assert (c->val != old_val);
        changed = true;
        continue;
      }
      c->val = old_val;

      // Then try to limit to the high value if current value too large.
      //
      if (c->val > hi) {
        int old_val = c->val;
        c->val = hi;
        progress ();
        if (fork_and_execute () == expected) {
          assert (c->val != old_val);
          changed = true;
        } else {
          c->val = old_val;
          continue;
        }
      }

      // Now we do a delta-debugging inspired binary search for the smallest
      // value for which the execution produces a non-zero exit code.  It
      // kind of assumes monotonicity and if this is not the case might not
      // yield the smallest value, but remains logarithmic.
      //
      int64_t granularity = ((old_val - (int64_t) lo) + 1l) / 2;
      assert (granularity > 0);
      for (int64_t new_val = c->val - granularity; new_val > lo;
           new_val -= granularity) {
        old_val = c->val;
        assert (new_val != old_val);
        assert (lo < new_val);
        assert (new_val <= hi);
        c->val = new_val;
        progress ();
        if (fork_and_execute () == expected) {
          assert (c->val != old_val);
          changed = true;
        } else
          c->val = old_val;
      }
    }
  } while (changed);

  notify ();

  return res;
}

static bool has_lit_arg_type (Call *c) {
  switch (c->type) {
  case Call::ADD:
  case Call::CONSTRAIN:
  case Call::ASSUME:
  case Call::FREEZE:
  case Call::MELT:
  case Call::FROZEN:
  case Call::FLIP:
  case Call::FLIPPABLE:
  case Call::FIXED:
  case Call::FAILED:
  case Call::RESERVE:
  case Call::LEMMA:
  case Call::OBSERVE:
    return true;
  default:
    return false;
  }
}

// Try to map variables to a contiguous initial range.

void Trace::map_variables (int expected) {
  if (mobical.donot.map)
    return;
  for (int with_gaps = 0; with_gaps <= 1; with_gaps++) {
    notify ('m');
    vector<int> variables;
    for (size_t i = 0; i < size (); i++) {
      Call *c = calls[i];
      if (!has_lit_arg_type (c))
        continue;
      if (!c->arg)
        continue;
      if (c->arg == INT_MIN)
        continue;
      int idx = abs (c->arg);
      if (variables.size () <= (size_t) idx)
        variables.resize (1 + (size_t) idx, 0);
      variables[idx]++;
    }
    int gaps = 0, max_idx = 0;
    bool skipped = false;
    for (int i = 1; (size_t) i < variables.size (); i++) {
      if (!variables[i]) {
        if (with_gaps && !skipped)
          max_idx++, skipped = true;
        gaps++;
      } else {
        variables[i] = ++max_idx;
        skipped = false;
      }
    }
    if (!gaps) {
      notify ();
      return;
    }
    Trace mapped;
    for (size_t i = 0; i < size (); i++) {
      Call *c = calls[i];
      if (!c->arg || c->arg == INT_MIN)
        mapped.push_back (c->copy ());
      else if (has_lit_arg_type (c)) {
        int new_lit = variables[abs (c->arg)];
        assert (0 < new_lit), assert (new_lit <= max_idx);
        if (c->arg < 0)
          new_lit = -new_lit;
        Call *d = c->copy ();
        d->arg = new_lit;
        mapped.push_back (d);
      } else
        mapped.push_back (c->copy ());
    }
    progress ();
    if (mapped.fork_and_execute () == expected) {
      clear ();
      for (size_t i = 0; i < mapped.size (); i++)
        push_back (mapped[i]->copy ());
      notify ();
      with_gaps = 2;
    }
    notify ();
  }
}

// Finally remove option calls.

void Trace::shrink_options (int expected) {

  if (mobical.donot.shrink.options)
    return;

  notify ('o');
  Segments segments;
  for (size_t i = 0; i < size (); i++) {
    Call *c = calls[i];
    if (c->type != Call::SET)
      continue;
    segments.push_back (Segment (i, i + 1));
  }

  (void) shrink_segments (segments, expected);
}

void Trace::shrink (int expected) {

  enum Shrinking {
    NONE = 0,
    PHASES,
    CLAUSES,
    LEMMAS,
    UPHASES, // How many times the propagator answers
    LITERALS,
    BASIC,
    DISABLE,
    VALUES
  };

  mobical.shrinking = true;
  mobical.notified.clear ();
  assert (!mobical.donot.shrink.atall);
  if (!size () || calls[0]->type != Call::INIT)
    return;
  add_options (expected);
  Shrinking l = NONE;
  bool s;
  do {
    s = false;
    if (l != PHASES && shrink_phases (expected))
      s = true, l = PHASES;
    if (l != CLAUSES && shrink_clauses (expected))
      s = true, l = CLAUSES;
    if (l != UPHASES && shrink_userphases (expected))
      s = true, l = UPHASES;
    if (l != LEMMAS && shrink_lemmas (expected))
      s = true, l = LEMMAS;
    if (l != LITERALS && shrink_literals (expected))
      s = true, l = LITERALS;
    if (l != BASIC && shrink_basic (expected))
      s = true, l = BASIC;
    if (l != DISABLE && shrink_disable (expected))
      s = true, l = DISABLE;
    if (l != VALUES && reduce_values (expected))
      s = true, l = VALUES;
  } while (s);
  map_variables (expected);
  shrink_options (expected);
  cerr << flush;
  mobical.shrinking = false;
}

void Trace::write_path (const char *path) {
  if (!strcmp (path, "-"))
    print (cout);
  else {
    ofstream os (path);
    if (!os.is_open ())
      mobical.die ("can not write '%s'", path);
    print (os);
  }
}

void Trace::write_prefixed_seed (const char *prefix) {
  ostringstream ss;
  ss << prefix << '-' << setfill ('0') << right << setw (20) << seed
     << ".trace" << flush;
  ofstream os (ss.str ().c_str ());
  if (!os.is_open ())
    mobical.die ("can not write '%s'", ss.str ().c_str ());
  print (os);
  cerr << ss.str ();
}

/*------------------------------------------------------------------------*/

void Reader::error (const char *fmt, ...) {
  mobical.error_prefix ();
  mobical.terminal.red (true);
  fputs ("parse error:", stderr);
  mobical.terminal.normal ();
  fprintf (stderr, " %s:%d: ", path, lineno);
  va_list ap;
  va_start (ap, fmt);
  vfprintf (stderr, fmt, ap);
  va_end (ap);
  fputc ('\n', stderr);
  mobical.terminal.reset ();
  exit (1);
}

static bool is_valid_char (int ch) {
  if (ch == ' ')
    return true;
  if (ch == '-')
    return true;
  if ('a' <= ch && ch <= 'z')
    return true;
  if ('0' <= ch && ch <= '9')
    return true;

  // For now proof file paths can only have these additional characters.
  // We should probably have an escape mechamism (quotes) for paths.

  if (ch == '_' || ch == '/' || ch == '.' || ('A' <= ch && ch <= 'Z'))
    return true;

  return false;
}

void Reader::parse () {
  int ch, lit = 0, val = 0, adding = 0, constraining = 0, lemma_adding = 0,
          solved = 0;
  uint64_t state = 0;
  const bool enforce = !mobical.donot.enforce;
  Call *before_trigger = 0;
  char line[80];
  while ((ch = next ()) != EOF) {
    size_t n = 0;
    while (ch != '\n') {
      if (n + 2 >= sizeof line)
        error ("line too large");
      if (!is_valid_char (ch)) {
        if (isprint (ch))
          error ("invalid character '%c'", ch);
        else
          error ("invalid character code 0x%02x", ch);
      }
      line[n++] = ch;
      if ((ch = next ()) == EOF)
        error ("unexpected end-of-file");
    }
    assert (n < sizeof line);
    line[n] = 0;
    char *p = line;
    if (isdigit (ch = *p)) {
      while (isdigit (ch = *++p))
        ;
      if (!ch)
        error ("incomplete line with only line number");
      if (ch != ' ')
        error ("expected space after line number");
      p++;
    }
    const char *keyword = p;
    if ((ch = *p) < 'a' || 'z' < ch)
      error ("expected keyword to start with lower case letter");
    while (p < line + n && (ch = *++p) &&
           (('a' <= ch && ch <= 'z') || ch == '_'))
      ;
    const char *first = 0, *second = 0;
    if ((ch = *p) == ' ') {
      *p++ = 0;
      first = p;
      ch = *p;
      if (!ch)
        error ("first argument missing after trailing space");
      if (ch == ' ')
        error ("space in place of first argument");
      while ((ch = *++p) && ch != ' ')
        ;
      if (ch == ' ') {
        *p++ = 0;
        second = p;
        ch = *p;
        if (!ch)
          error ("second argument missing after trailing space");
        if (ch == ' ')
          error ("space in place of second argument");
        while ((ch = *++p) && ch != ' ')
          ;
        if (ch == ' ') {
          *p = 0;
          error ("unexpected space after second argument '%s'", second);
        }
      }
    } else if (ch)
      error ("unexpected character '%c' in keyword", ch);
    assert (!ch);
    Call *c = 0;
    if (!strcmp (keyword, "init")) {
      if (first)
        error ("unexpected argument '%s' after 'init'", first);
      c = new InitCall ();
    } else if (!strcmp (keyword, "set")) {
      if (!first)
        error ("first argument to 'set' missing");
      if (enforce && !Solver::is_valid_option ((first))) {
#ifndef LOGGING
        if (!strcmp (first, "log"))
          mobical.warning ("non-existing option name 'log' "
                           "(compiled without '-DLOGGING')");
        else
#endif
          error ("non-existing option name '%s'", first);
      }
      if (!second)
        error ("second argument to 'set' missing");
      if (!parse_int_str (second, val))
        error ("invalid second argument '%s' to 'set'", second);
      c = new SetCall (first, val);
    } else if (!strcmp (keyword, "configure")) {
      if (!first)
        error ("first argument to 'configure' missing");
      if (enforce && !Solver::is_valid_configuration (first))
        error ("non-existing configuration '%s'", first);
      if (second)
        error ("additional argument '%s' to 'configure'", second);
      c = new ConfigureCall (first);
    } else if (!strcmp (keyword, "limit")) {
      if (!first)
        error ("first argument to 'limit' missing");
      if (!second)
        error ("second argument to 'limit' missing");
      if (!parse_int_str (second, val))
        error ("invalid second argument '%s' to 'limit'", second);
      c = new LimitCall (first, val);
    } else if (!strcmp (keyword, "optimize")) {
      if (!first)
        error ("argument to 'optimize' missing");
      if (!parse_int_str (first, val) || val < 0 || val > 31)
        error ("invalid argument '%s' to 'optimize'", first);
      c = new OptimizeCall (val);
    } else if (!strcmp (keyword, "vars")) {
      if (first)
        error ("unexpected argument '%s' after 'vars'", first);
      c = new VarsCall ();
    } else if (!strcmp (keyword, "active")) {
      if (first)
        error ("unexpected argument '%s' after 'active'", first);
      c = new ActiveCall ();
    } else if (!strcmp (keyword, "redundant")) {
      if (first)
        error ("unexpected argument '%s' after 'redundant'", first);
      c = new RedundantCall ();
    } else if (!strcmp (keyword, "irredundant")) {
      if (first)
        error ("unexpected argument '%s' after 'irredundant'", first);
      c = new IrredundantCall ();
    } else if (!strcmp (keyword, "reserve")) {
      if (!first)
        error ("argument to 'reserve' missing");
      if (!parse_int_str (first, lit))
        error ("invalid argument '%s' to 'reserve'", first);
      if (second)
        error ("additional argument '%s' to 'reserve'", second);
      c = new ReserveCall (lit);
    } else if (!strcmp (keyword, "add")) {
      if (!first)
        error ("argument to 'add' missing");
      if (!parse_int_str (first, lit))
        error ("invalid argument '%s' to 'add'", first);
      if (second)
        error ("additional argument '%s' to 'add'", second);
      if (enforce && lit == INT_MIN)
        error ("invalid literal '%d' as argument to 'add'", lit);
      adding = lit;
      c = new AddCall (lit);
    } else if (!strcmp (keyword, "constrain")) {
      if (!first)
        error ("argument to 'constrain' missing");
      if (!parse_int_str (first, lit))
        error ("invalid argument '%s' to 'constrain'", first);
      if (second)
        error ("additional argument '%s' to 'constrain'", second);
      if (enforce && lit == INT_MIN)
        error ("invalid literal '%d' as argument to 'constrain'", lit);
      constraining = lit;
      c = new ConstrainCall (lit);
    } else if (!strcmp (keyword, "connect")) {
      c = new ConnectCall ();
    } else if (!strcmp (keyword, "disconnect")) {
      c = new DisconnectCall ();
    } else if (!strcmp (keyword, "observe")) {
      if (!first)
        error ("argument to 'observe' missing");
      if (!parse_int_str (first, lit))
        error ("invalid argument '%s' to 'observe'", first);
      if (second)
        error ("additional argument '%s' to 'observe'", second);
      c = new ObserveCall (lit);
    } else if (!strcmp (keyword, "lemma")) {
      if (!first)
        error ("argument to 'lemma' missing");
      if (!parse_int_str (first, lit))
        error ("invalid argument '%s' to 'lemma'", first);
      if (second)
        error ("additional argument '%s' to 'lemma'", second);
      // if (!lemma_adding && !lit) error ("empty lemma is learned.");
      lemma_adding = lit;
      c = new LemmaCall (lit);
      // } else if (!strcmp (keyword, "continue")) {
      //   c = new ContinueCall ();
    } else if (!strcmp (keyword, "assume")) {
      if (!first)
        error ("argument to 'assume' missing");
      if (!parse_int_str (first, lit))
        error ("invalid argument '%s' to 'assume'", first);
      if (second)
        error ("additional argument '%s' to 'assume'", second);
      if (enforce && (!lit || lit == INT_MIN))
        error ("invalid literal '%d' as argument to 'assume'", lit);
      c = new AssumeCall (lit);
    } else if (!strcmp (keyword, "solve")) {
      if (first && !parse_int_str (first, lit))
        error ("invalid argument '%s' to 'solve'", first);
      if (first && lit != 0 && lit != 10 && lit != 20)
        error ("invalid result argument '%d' to 'solve'", lit);
      assert (!second);
      if (first)
        c = new SolveCall (lit);
      else
        c = new SolveCall ();
      solved++;
    } else if (!strcmp (keyword, "simplify")) {
      if (!first)
        error ("argument to 'simplify' missing");
      int rounds;
      if (!parse_int_str (first, rounds) || rounds < 0)
        error ("invalid argument '%s' to 'simplify'", first);
      int tmp;
      if (second && !parse_int_str (second, tmp))
        error ("invalid second argument '%s' to 'simplify'", second);
      if (second && tmp != 0 && tmp != 10 && tmp != 20)
        error ("invalid second argument '%d' to 'solve'", tmp);
      if (second)
        c = new SimplifyCall (rounds, tmp);
      else
        c = new SimplifyCall (rounds);
      solved++;
    } else if (!strcmp (keyword, "lookahead")) {
      if (first && !parse_int_str (first, lit))
        error ("invalid argument '%s' to 'lookahead'", first);
      assert (!second);
      if (first)
        c = new LookaheadCall (lit);
      else
        c = new LookaheadCall ();
      solved++;
    } else if (!strcmp (keyword, "cubing")) {
      if (first && !parse_int_str (first, lit))
        error ("invalid argument '%s' to 'cubing'", first);
      assert (!second);
      c = new CubingCall (lit);
      solved++;
    } else if (!strcmp (keyword, "val")) {
      if (!first)
        error ("first argument to 'val' missing");
      if (!parse_int_str (first, lit))
        error ("invalid first argument '%s' to 'val'", first);
      if (enforce && (!lit || lit == INT_MIN))
        error ("invalid literal '%d' as argument to 'val'", lit);
      if (second && !parse_int_str (second, val))
        error ("invalid second argument '%s' to 'val'", second);
      if (second && val != -1 && val != 0 && val != -1)
        error ("invalid result argument '%d' to 'val", val);
      if (second)
        c = new ValCall (lit, val);
      else
        c = new ValCall (lit);
    } else if (!strcmp (keyword, "flip")) {
      if (!first)
        error ("first argument to 'flip' missing");
      if (!parse_int_str (first, lit))
        error ("invalid first argument '%s' to 'flip'", first);
      if (enforce && (!lit || lit == INT_MIN))
        error ("invalid literal '%d' as argument to 'flip'", lit);
      if (second && !parse_int_str (second, val))
        error ("invalid second argument '%s' to 'flip'", second);
      if (second && val != 0 && val != 1)
        error ("invalid result argument '%d' to 'flip", val);
      if (second)
        c = new FlipCall (lit, val);
      else
        c = new FlipCall (lit);
    } else if (!strcmp (keyword, "flippable")) {
      if (!first)
        error ("first argument to 'flippable' missing");
      if (!parse_int_str (first, lit))
        error ("invalid first argument '%s' to 'flippable'", first);
      if (enforce && (!lit || lit == INT_MIN))
        error ("invalid literal '%d' as argument to 'flippable'", lit);
      if (second && !parse_int_str (second, val))
        error ("invalid second argument '%s' to 'flippable'", second);
      if (second && val != 0 && val != 1)
        error ("invalid result argument '%d' to 'flippable", val);
      if (second)
        c = new FlippableCall (lit, val);
      else
        c = new FlippableCall (lit);
    } else if (!strcmp (keyword, "fixed")) {
      if (!first)
        error ("first argument to 'fixed' missing");
      if (!parse_int_str (first, lit))
        error ("invalid first argument '%s' to 'fixed'", first);
      if (enforce && (!lit || lit == INT_MIN))
        error ("invalid literal '%d' as argument to 'fixed'", lit);
      if (second && !parse_int_str (second, val))
        error ("invalid second argument '%s' to 'fixed'", second);
      if (second && val != -1 && val != 0 && val != -1)
        error ("invalid result argument '%d' to 'fixed", val);
      if (second)
        c = new FixedCall (lit, val);
      else
        c = new FixedCall (lit);
    } else if (!strcmp (keyword, "failed")) {
      if (!first)
        error ("first argument to 'failed' missing");
      if (!parse_int_str (first, lit))
        error ("invalid first argument '%s' to 'failed'", first);
      if (enforce && (!lit || lit == INT_MIN))
        error ("invalid literal '%d 'as argument to 'failed'", lit);
      if (second && !parse_int_str (second, val))
        error ("invalid second argument '%s' to 'failed'", second);
      if (second && val != 0 && val != -1)
        error ("invalid result argument '%d' to 'failed", val);
      if (second)
        c = new FailedCall (lit, val);
      else
        c = new FailedCall (lit);
    } else if (!strcmp (keyword, "conclude")) {
      if (first)
        error ("additional argument '%s' to 'conclude'", first);
      c = new ConcludeCall ();
    } else if (!strcmp (keyword, "freeze")) {
      if (!first)
        error ("argument to 'freeze' missing");
      if (!parse_int_str (first, lit))
        error ("invalid argument '%s' to 'freeze'", first);
      if (enforce && (!lit || lit == INT_MIN))
        error ("invalid literal %d as argument to 'freeze'", lit);
      if (second)
        error ("additional argument '%s' to 'freeze'", second);
      c = new FreezeCall (lit);
    } else if (!strcmp (keyword, "melt")) {
      if (!first)
        error ("argument to 'melt' missing");
      if (!parse_int_str (first, lit))
        error ("invalid argument '%s' to 'melt'", first);
      if (enforce && (!lit || lit == INT_MIN))
        error ("invalid literal '%d' as argument to 'melt'", lit);
      if (second)
        error ("additional argument '%s' to 'melt'", second);
      c = new MeltCall (lit);
    } else if (!strcmp (keyword, "frozen")) {
      if (!first)
        error ("first argument to 'frozen' missing");
      if (!parse_int_str (first, lit))
        error ("invalid first argument '%s' to 'frozen'", first);
      if (second && !parse_int_str (second, val))
        error ("invalid second argument '%s' to 'frozen'", second);
      if (second && val != 0 && val != 1)
        error ("invalid result argument '%d' to 'frozen'", val);
      if (second)
        c = new FrozenCall (lit, val);
      else
        c = new FrozenCall (lit);
    } else if (!strcmp (keyword, "dump")) {
      if (first)
        error ("additional argument '%s' to 'dump'", first);
      c = new DumpCall ();
    } else if (!strcmp (keyword, "stats")) {
      if (first)
        error ("additional argument '%s' to 'stats'", first);
      c = new StatsCall ();
    } else if (!strcmp (keyword, "reset")) {
      if (first)
        error ("additional argument '%s' to 'reset'", first);
      c = new ResetCall ();
    } else if (!strcmp (keyword, "trace_proof")) {
      if (!first)
        error ("first argument to 'trace_proof' missing");
      if (second)
        error ("additional argument '%s' to 'trace_proof'", second);
      c = new TraceProofCall (first);
    } else if (!strcmp (keyword, "flush_proof_trace")) {
      if (first)
        error ("additional argument '%s' to 'flush_proof_trace'", first);
      c = new FlushProofTraceCall ();
    } else if (!strcmp (keyword, "close_proof_trace")) {
      if (first)
        error ("additional argument '%s' to 'close_proof_trace'", first);
      c = new CloseProofTraceCall ();
    } else
      error ("invalid keyword '%s'", keyword);

    // This checks the legal structure of traces described above.
    //
    if (enforce) {

      if (!state && c->type != Call::INIT)
        error ("first call has to be an 'init' call");

      if (state == Call::RESET)
        error ("'%s' after 'reset'", c->keyword ());

      if (adding && c->type != Call::ADD && c->type != Call::RESET)
        error ("'%s' after 'add %d' without 'add 0'", c->keyword (),
               adding);

      if (lemma_adding && c->type != Call::LEMMA && c->type != Call::RESET)
        error ("'%s' after 'lemma %d' without 'lemma 0'", c->keyword (),
               lemma_adding);

      if (constraining && c->type != Call::FIXED &&
          c->type != Call::CONSTRAIN && c->type != Call::RESET)
        error ("'%s' after 'constrain %d' without 'constrain 0'",
               c->keyword (), constraining);

      uint64_t new_state = state;

      switch (c->type) {

      case Call::INIT:
        if (state)
          error ("invalid second 'init' call");
        new_state = Call::CONFIG;
        break;

      case Call::SET:
      case Call::CONFIGURE:
        if (!solved && state == Call::BEFORE) {
          assert (before_trigger);
          error ("'%s' can only be called after 'init' before '%s %d'",
                 c->keyword (), before_trigger->keyword (),
                 before_trigger->arg);
        } else if (state != Call::CONFIG)
          error ("'%s' can only be called right after 'init'",
                 c->keyword ());
        assert (new_state == Call::CONFIG);
        break;

      case Call::ADD:
      case Call::ASSUME:
      case Call::OBSERVE:
        if (state != Call::BEFORE)
          before_trigger = c;
        new_state = Call::BEFORE;
        break;

      case Call::VAL:
      case Call::FLIP:
      case Call::FLIPPABLE:
      case Call::FAILED:
      case Call::CONCLUDE:
        if (!solved && (state == Call::CONFIG || state == Call::BEFORE))
          error ("'%s' can only be called after 'solve'", c->keyword ());
        if (solved && state == Call::BEFORE) {
          assert (before_trigger);
          error ("'%s' only valid after last 'solve' and before '%s %d'",
                 c->keyword (), before_trigger->keyword (),
                 before_trigger->arg);
        }
        assert (state == Call::SOLVE || state == Call::SIMPLIFY ||
                state == Call::LOOKAHEAD || state == Call::CUBING ||
                state == Call::OBSERVE || state == Call::LEMMA ||
                // state == Call::CONTINUE ||
                state == Call::AFTER);
        new_state = Call::AFTER;
        break;

      case Call::SOLVE:
      case Call::SIMPLIFY:
      case Call::LOOKAHEAD:
      case Call::CUBING:
      case Call::RESET:
      case Call::CONNECT:
      case Call::LEMMA:
      // case Call::CONTINUE:
      case Call::DISCONNECT:
        new_state = c->type;
        break;

      default:
        break;
      }

      state = new_state;
    }

#ifdef LOGGING
    if (trace.size () == 1 && mobical.add_set_log_to_true)
      trace.push_back (new SetCall ("log", 1));
#endif

    if (c && mobical.add_dump_before_solve && process_type (c->type))
      trace.push_back (new DumpCall ());

    trace.push_back (c);

    if (c && mobical.add_stats_after_solve && process_type (c->type))
      trace.push_back (new StatsCall ());

    lineno++;
  }
}

/*------------------------------------------------------------------------*/

bool Mobical::is_unsigned_str (const char *str) {
  const char *p = str;
  if (!*p)
    return false;
  if (!isdigit (*p++))
    return false;
  while (isdigit (*p))
    p++;
  return !*p;
}

uint64_t Mobical::parse_seed (const char *str) {
  const uint64_t max = ~(uint64_t) 0;
  uint64_t res = 0;
  for (const char *p = str; *p; p++) {
    if (max / 10 < res)
      die ("invalid seed '%s' (too many digits)", str);
    res *= 10;
    assert (isdigit (*p));
    unsigned digit = *p - '0';
    if (max - digit < res)
      die ("invalid seed '%s' (too large)", str);
    res += digit;
  }
  return res;
}

/*------------------------------------------------------------------------*/

void Mobical::header () {
  terminal.blue ();
  cerr << "calls";
  terminal.magenta ();
  cerr << " vars";
  terminal.yellow ();
  cerr << " clauses";
  terminal.normal ();
}

/*------------------------------------------------------------------------*/

extern "C" {
#include <sys/mman.h>
}

Mobical::Mobical () {
  const int prot = PROT_READ | PROT_WRITE;
  const int flags = MAP_ANONYMOUS | MAP_SHARED;
  shared = (Shared *) mmap (0, sizeof *shared, prot, flags, -1, 0);
}

Mobical::~Mobical () {
  if (shared)
    munmap (shared, sizeof *shared);
  if (mock_pointer)
    delete mock_pointer;
}

void Mobical::catch_signal (int) {
  if ((terminal && (mode & RANDOM)) || shrinking || running)
    cerr << endl;
  terminal.reset ();
  if (Trace::executed && !Trace::failed && !Trace::ok)
    assert (mode & (INPUT | SEED)), Trace::failed = 1;
  print_statistics ();
}

/*------------------------------------------------------------------------*/

int Mobical::main (int argc, char **argv) {

  // First parse command line options and determine mode.
  //
  const char *seed_str = 0;
  const char *input_path = 0;
  const char *output_path = 0;

  int64_t limit = -1;

  // Error message in 'die' also uses colors.
  //
  for (int i = 1; i < argc; i++)
    if (is_color_option (argv[i]))
      tout.force_colors (), terr.force_colors ();
    else if (is_no_color_option (argv[i]))
      terminal.force_no_colors ();
    else if (!strcmp (argv[i], "--no-terminal"))
      terminal.disable ();

  for (int i = 1; i < argc; i++) {
    if (!strcmp (argv[i], "-h")) {
      printf (USAGE, DEFAULT_TIME_LIMIT, DEFAULT_SPACE_LIMIT);
      exit (0);
    } else if (!strcmp (argv[i], "--version"))
      puts (version ()), exit (0);
    else if (!strcmp (argv[i], "--build")) {
      tout.disable ();
      Solver::build (stdout, "");
      exit (0);
    } else if (!strcmp (argv[i], "-v"))
      verbose = true;
    else if (is_color_option (argv[i]))
      ;
    else if (is_no_color_option (argv[i]))
      ;
    else if (!strcmp (argv[i], "--no-terminal"))
      assert (!terminal);
    else if (!strcmp (argv[i], "--do-not-execute"))
      donot.execute = true;
    else if (!strcmp (argv[i], "--do-not-fork"))
      donot.fork = true;
    else if (!strcmp (argv[i], "--do-not-enforce-contracts"))
      donot.enforce = true;
    else if (!strcmp (argv[i], "--no-seeds"))
      donot.seeds = true;
    else if (!strcmp (argv[i], "--do-not-shrink") ||
             !strcmp (argv[i], "--do-not-shrink-at-all"))
      donot.shrink.atall = true;
    else if (!strcmp (argv[i], "--do-not-add-options") ||
             !strcmp (argv[i], "--do-not-add-options-before-shrinking"))
      donot.add = true;
    else if (!strcmp (argv[i], "--do-not-shrink-phases"))
      donot.shrink.phases = true;
    else if (!strcmp (argv[i], "--do-not-shrink-clauses"))
      donot.shrink.clauses = true;
    else if (!strcmp (argv[i], "--do-not-shrink-literals"))
      donot.shrink.literals = true;
    else if (!strcmp (argv[i], "--do-not-shrink-basic") ||
             !strcmp (argv[i], "--do-not-shrink-basic-calls"))
      donot.shrink.basic = true;
    else if (!strcmp (argv[i], "--do-not-shrink-options"))
      donot.shrink.options = true;
    else if (!strcmp (argv[i], "--do-not-disable") ||
             !strcmp (argv[i], "--do-not-disable-options"))
      donot.disable = true;
    else if (!strcmp (argv[i], "--do-not-shrink-variables"))
      donot.map = true;
    else if (!strcmp (argv[i], "--do-not-reduce") ||
             !strcmp (argv[i], "--do-not-reduce-values") ||
             !strcmp (argv[i], "--do-not-reduce-option-values"))
      donot.reduce = true;
    else if (!strcmp (argv[i], "--small"))
      force.size = SMALL;
    else if (!strcmp (argv[i], "--medium"))
      force.size = MEDIUM;
    else if (!strcmp (argv[i], "--big"))
      force.size = BIG;
    else if (!strcmp (argv[i], "-l") || !strcmp (argv[i], "--log")) {
#ifdef LOGGING
      add_set_log_to_true = true;
#else
      die ("can not force logging with '%s' (compiled without '-DLOGGING')",
           argv[i]);
#endif
    } else if (!strcmp (argv[i], "-d") || !strcmp (argv[i], "--dump")) {
      add_dump_before_solve = true;
    } else if (!strcmp (argv[i], "-s") || !strcmp (argv[i], "--stats")) {
      add_stats_after_solve = true;
    } else if (!strcmp (argv[i], "-p") || !strcmp (argv[i], "--plain")) {
      add_plain_after_options = true;
    } else if (!strcmp (argv[i], "-L")) {
      if (limit >= 0)
        die ("multiple '-L' options (try '-h')");
      if (++i == argc)
        die ("argument to '-L' missing (try '-h')");
      if (!is_unsigned_str (argv[i]) || (limit = atol (argv[i])) < 0)
        die ("invalid argument '%s' to '-L' (try '-h')", argv[i]);
    } else if (!strcmp (argv[i], "--time")) {
      if (++i == argc)
        die ("argument to '--time' missing (try '-h')");
      if (!is_unsigned_str (argv[i]) || (time_limit = atol (argv[i])) < 0 ||
          time_limit > 1e9)
        die ("invalid argument '%s' to '--time' (try '-h')", argv[i]);
    } else if (!strcmp (argv[i], "--space")) {
      if (++i == argc)
        die ("argument to '--space' missing (try '-h')");
      if (!is_unsigned_str (argv[i]) ||
          (space_limit = atol (argv[i])) < 0 || space_limit > 1e9)
        die ("invalid argument '%s' to '--space' (try '-h')", argv[i]);
    } else if (!strcmp (argv[i], "--do-not-ignore-resource-limits")) {
      donot.ignore_resource_limits = true;
    } else if (argv[i][0] == '-' && is_unsigned_str (argv[i] + 1)) {
      force.phases = atoi (argv[i] + 1);
      if (force.phases < 0)
        die ("invalid number of phases '%s'", argv[i]);
    } else if (argv[i][0] == '-' && argv[i][1])
      die ("invalid option '%s' (try '-h')", argv[i]);
    else if (is_unsigned_str (argv[i])) {
      if (seed_str)
        die ("can not handle multiple seeds '%s' and '%s' (try '-h')",
             seed_str, argv[i]);
      if (input_path)
        die ("can not combine input trace '%s' and seed '%s' (try '-h')",
             input_path, argv[i]);
      seed_str = argv[i];
    } else if (output_path) {
      assert (input_path);
      die ("too many trace files specified: '%s', '%s' and '%s' (try '-h')",
           input_path, output_path, argv[i]);
    } else if (input_path) {
      if (seed_str)
        die ("seed '%s' with two output files '%s' and '%s' ", seed_str,
             input_path, argv[i]);
      if (strcmp (input_path, "-") && !strcmp (input_path, argv[i]))
        die ("input '%s' and output '%s' are the same", input_path,
             argv[i]);
      output_path = argv[i];
    } else {
      if (!seed_str && strcmp (argv[i], "-") && !File::exists (argv[i]))
        die ("can not access input trace '%s' (try '-h')", argv[i]);
      input_path = argv[i];
    }
  }

  /*----------------------------------------------------------------------*/

  // If a seed and a file (in that order) are specified the file is actually
  // not an input file but an output file.  To streamline the code below
  // swap input and output here.
  //
  if (input_path && seed_str) {
    assert (!output_path);
    output_path = input_path;
    input_path = 0;
  }

  if (output_path && !File::writable (output_path))
    die ("can not write output trace '%s' (try '-h')", output_path);

  /*----------------------------------------------------------------------*/

  // Check illegal combinations of options.

  if (input_path && donot.seeds)
    die ("can not use '--no-seeds' while specifying input '%s' explicitly",
         input_path);

  if (input_path && limit >= 0)
    die ("can not combine '-L' and input '%s'", input_path);

  if (output_path && limit >= 0)
    die ("can not combine '-L' and output '%s'", output_path);

  if (!output_path && donot.execute)
    die ("can not use '--do-no-execute' without '<output>'");

  if (!input_path && donot.enforce)
    die ("can not use '--do-not-enforce-contracts' without '<input>'");

  if (output_path && donot.enforce)
    die ("can not use '--do-not-enforce-contracts' "
         "with both '<input>' and '<output>'");

  /*----------------------------------------------------------------------*/

  // Set mode.

  if (limit >= 0)
    mode = RANDOM;
  else {
    if (seed_str || input_path)
      mode = 0;
    else
      mode = RANDOM;
    if (seed_str)
      mode |= SEED;
    if (input_path)
      mode |= INPUT;
    if (output_path)
      mode |= OUTPUT;
  }
  check_mode_valid ();

  /*----------------------------------------------------------------------*/

  // Print banner.

  prefix ();
  terminal.magenta (1);
  fputs ("Model Based Tester for the CaDiCaL SAT Solver Library\n", stderr);
  terminal.normal ();
  prefix ();
  terminal.magenta (1);
  fputs ("Copyright (c) 2018-2023 A. Biere, M. Fleury, N. Froleyks, K. "
         "Fazekas\n",
         stderr);
  terminal.normal ();
  empty_line ();
  Solver::build (stderr, prefix_string ());
  terminal.normal ();
  empty_line ();

  /*----------------------------------------------------------------------*/

  // Print resource limits (per executed trace).

  prefix ();
  if (mobical.donot.fork)
    cerr << "not using any time limit due to '--do-not-fork'";
  else if (time_limit == DEFAULT_TIME_LIMIT)
    cerr << "using default time limit of " << time_limit << " seconds";
  else if (time_limit)
    cerr << "using explicitly specified time limit of " << time_limit
         << " seconds";
  else
    cerr << "explicitly using no time limit";
  cerr << endl << flush;

  prefix ();
  if (mobical.donot.fork)
    cerr << "not using any space limit due to '--do-not-fork'";
  else if (space_limit == DEFAULT_SPACE_LIMIT)
    cerr << "using default space limit of " << space_limit << " MB";
  else if (space_limit)
    cerr << "using explicitly specified space limit of " << space_limit
         << " MB";
  else
    cerr << "explicitly using no space limit";
  cerr << endl << flush;

  prefix ();
  if (mobical.add_plain_after_options)
    cerr << "generating only plain instances (--plain)" << endl << flush;

  /*----------------------------------------------------------------------*/

  // Report mode.

  if (mode & RANDOM) {
    prefix ();
    if (limit >= 0)
      cerr << "randomly generating " << limit << " traces" << endl;
    else {
      cerr << "randomly generating traces";
      if (terminal) {
        terminal.magenta ();
        cerr << " (press ";
        terminal.blue ();
        cerr << "'<control-c>'";
        terminal.magenta ();
        cerr << " to stop)";
        terminal.normal ();
      }
      cerr << endl;
    }
    empty_line ();
  }
  if (mode & SEED) {
    assert (seed_str);
    prefix ();
    cerr << "generating single trace from seed '" << seed_str << '\''
         << endl;
  }
  if (mode & INPUT) {
    assert (input_path);
    prefix ();
    cerr << "reading single trace from input '" << input_path << '\''
         << endl;
  }
  if (mode & OUTPUT) {
    assert (output_path);
    prefix ();
    cerr << "writing " << (donot.shrink.atall ? "original" : "shrunken")
         << " trace to output '" << output_path << '\'' << endl;
  }
  cerr << flush;

  /*----------------------------------------------------------------------*/

  Signal::set (this);

  int res = 0;

  if (mode & (SEED | INPUT)) { // trace given through input or seed

    prefix ();
    cerr << right << setw (58) << "";
    header ();
    cerr << endl;
    hline ();

    Trace trace;

    if (seed_str) { // seed

      prefix ();
      cerr << left << setw (13) << "seed:";
      assert (is_unsigned_str (seed_str));
      uint64_t seed = parse_seed (seed_str);
      terminal.green ();
      cerr << setfill ('0') << right << setw (20) << seed;
      terminal.normal ();
      cerr << setfill (' ') << setw (24) << "";
      Trace::generated++;

      trace.generate (0, seed);

    } else { // input

      Reader reader (*this, trace, input_path);
      reader.parse ();

      prefix ();
      cerr << left << setw (13) << "input: ";
      assert (input_path);
      cerr << left << setw (44) << input_path;
    }

    cerr << ' ';
    summarize (trace);
    cerr << endl << flush;

    if (output_path) {

      if (!donot.execute) {

        res = trace.fork_and_execute ();
        if (res) {
          res = trace.fork_and_execute ();
          if (!res)
            spurious++;
        }

        if (res) {

          terminal.cursor (false);

          Trace::failed++;
          trace.shrink (res); // shrink
          if (!verbose && !terminal)
            cerr << endl;
          else
            terminal.erase_line_if_connected_otherwise_new_line ();

        } else
          Trace::ok++;
      }

      prefix ();
      cerr << left << setw (13) << "output:";

      trace.write_path (output_path); // output

      if (res)
        terminal.red (true);
      cerr << left << setw (44);
      if (!strcmp (output_path, "-"))
        cerr << "<stdout>";
      else
        cerr << output_path;
      terminal.normal ();
      cerr << ' ';
      summarize (trace);
      cerr << endl << flush;

    } else {
      trace.execute (); // execute
      Trace::ok++;
    }

  } else { // otherwise generate random traces forever

    Random random; // initialized by time and machine id

    if (seed_str) {
      uint64_t seed = parse_seed (seed_str);
      terminal.green ();
      random = seed;
    }

    prefix ();
    cerr << "start seed ";
    terminal.green ();
    cerr << random.seed ();
    terminal.normal ();
    cerr << endl;
    empty_line ();

    if (limit < 0)
      limit = LONG_MAX;

    prefix ();
    cerr << left << setw (14) << "count";
    terminal.green ();
    cerr << "seed";
    terminal.black ();
    cerr << '/';
    terminal.red ();
    cerr << "buggy";
    terminal.black ();
    cerr << '/';
    terminal.yellow ();
    cerr << "reducing";
    terminal.black ();
    cerr << '/';
    terminal.red (true);
    cerr << "reduced";
    cerr << left << setw (17) << "";
    header ();
    cerr << endl;
    hline ();

    terminal.cursor (false);

    for (traces = 1; traces <= limit; traces++) {

      if (!donot.seeds) {
        prefix ();
        cerr << ' ' << left << setw (15) << traces << ' ';
        terminal.green ();
        cerr << setfill ('0') << right << setw (20) << random.seed ();
        terminal.normal ();
        cerr << setfill (' ') << flush;
      }

      Trace trace;
      Trace::generated++;
      trace.generate (traces, random.seed ()); // generate

      if (!donot.seeds) {
        cerr << setw (21) << "";
        summarize (trace);
        terminal.erase_until_end_of_line ();
        cerr << flush;
      }

      running = true;
      res = trace.fork_and_execute (); // execute
      if (res) {
        res = trace.fork_and_execute ();
        if (!res)
          spurious++;
      }
      if (res)
        Trace::failed++;
      else
        Trace::ok++;

      if (!donot.seeds)
        terminal.erase_line_if_connected_otherwise_new_line ();

      if (res) { // failed

        prefix ();
        cerr << ' ' << left << setw (11) << traces << ' ';
        terminal.red ();
        trace.write_prefixed_seed ("bug"); // output
        terminal.normal ();
        cerr << setw (15) << "";
        summarize (trace);
        if (terminal)
          cerr << endl << flush;
        running = false;

        if (!donot.shrink.atall) {
          trace.shrink (res); // shrink
          if (!terminal && !verbose)
            cerr << endl;
          else
            terminal.erase_line_if_connected_otherwise_new_line ();
        }

        prefix ();
        cerr << ' ' << left << setw (11) << traces << ' ';

        terminal.red (true);
        trace.write_prefixed_seed ("red"); // output
        terminal.normal ();
        cerr << setw (15) << "";
        summarize (trace, true);
        cerr << endl << flush;
      }

      random.next ();
    }
  }

  Signal::reset ();

  terminal.reset ();
  print_statistics ();

  return Trace::failed > 0;
}

/*------------------------------------------------------------------------*/
} // namespace CaDiCaL
/*------------------------------------------------------------------------*/

int main (int argc, char **argv) {
  return CaDiCaL::mobical.main (argc, argv);
}<|MERGE_RESOLUTION|>--- conflicted
+++ resolved
@@ -324,11 +324,7 @@
 
   ~MockPropagator () {
     for (auto l : external_lemmas)
-<<<<<<< HEAD
-      delete[] l;
-=======
       delete l->literals, delete l;
->>>>>>> d1146672
   }
 
   /*-----------------functions for mobical -----------------------------*/
