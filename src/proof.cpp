--- conflicted
+++ resolved
@@ -185,24 +185,15 @@
   add_original_clause ();
 }
 
-<<<<<<< HEAD
 void Proof::add_external_original_clause (uint64_t id, bool r,
-                                          const vector<int> &c) {
-=======
-void Proof::add_external_original_clause (uint64_t id,
                                           const vector<int> &c, bool restore) {
->>>>>>> d28a284b
   // literals of c are already external
   assert (clause.empty ());
   for (auto const &lit : c)
     clause.push_back (lit);
   clause_id = id;
-<<<<<<< HEAD
   redundant = r;
-  add_original_clause ();
-=======
   add_original_clause (restore);
->>>>>>> d28a284b
 }
 
 void Proof::delete_external_original_clause (uint64_t id, bool r,
@@ -310,7 +301,7 @@
 
 void Proof::weaken_plus (uint64_t id, const vector<int> &c) {
   weaken_minus (id, c);
-  delete_clause(id, c);
+  delete_clause(id, false, c);
 }
 
 void Proof::delete_unit_clause (uint64_t id, const int lit) {
@@ -436,20 +427,9 @@
 
   if (lratbuilder)
     lratbuilder->add_original_clause (clause_id, clause);
-<<<<<<< HEAD
-  for (auto & tracer : tracers) {
-    tracer->add_original_clause (clause_id, redundant, clause);
-  }
-=======
-  if (lratchecker && restore)
-    lratchecker->restore_clause (clause_id, clause);
-  if (lratchecker && !restore)
-    lratchecker->add_original_clause (clause_id, clause);
-  if (checker)
-    checker->add_original_clause (clause_id, clause);
-  if (tracer)
-    tracer->add_original_clause (clause_id, clause);
->>>>>>> d28a284b
+  for (auto & tracer : tracers) {
+    tracer->add_original_clause (clause_id, redundant, clause, restore);
+  }
   clause.clear ();
   clause_id = 0;
 }
@@ -481,8 +461,9 @@
 
 void Proof::weaken_minus () {
   LOG (clause, "PROOF deleting external clause (LRAT: keeping to restore)");
-  if (lratchecker)
-    lratchecker->weaken_minus (clause_id, clause);
+  for (auto & tracer : tracers) {
+    tracer->weaken_minus (clause_id, clause);
+  }
   clause.clear ();
   clause_id = 0;
 }
