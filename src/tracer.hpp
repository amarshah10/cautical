--- conflicted
+++ resolved
@@ -3,52 +3,6 @@
 
 namespace CaDiCaL {
 
-<<<<<<< HEAD
-// Proof tracer class to observer all possible proof events,
-// such as added or deleted clauses.
-// An implementation can decide on which events to act.
-
-class Tracer {
-
-public:
-  Tracer () {}
-  virtual ~Tracer () {}
-  
-  // Notify the tracer that a original clause has been added.
-  // Includes ID and wether the clause is redundant or irredundant
-  //
-  virtual void add_original_clause (uint64_t, bool, const vector<int> &) {}
-
-  // Notify the observer that a new clause has been derived.
-  // Includes ID and wether the clause is redundant or irredundant
-  // If antecedents are derived they will be included here.
-  //
-  virtual void add_derived_clause (uint64_t, bool, const vector<int> &, const vector<uint64_t> &) {}
-
-  // Notify the observer that a clause is deleted.
-  // Includes ID and redundant/irredundant
-  //
-  virtual void delete_clause (uint64_t, bool, const vector<int> &) {}
-
-  // Notify the observer that a clause is finalized.
-  // Includes ID
-  //
-  virtual void finalize_clause (uint64_t, const vector<int> &) {}
-
-  // Notify the observer that the proof ends with global empty clause
-  // Includes ID
-  // Note that the empty clause is already added through add_derived_clause
-  // and finalized with finalize_clause
-  //
-  virtual void finalize_proof (uint64_t) {}
-
-  // Notify the observer that the proof begins with a set of reserved ids for
-  // original clauses.
-  // Given ID is the first derived clause ID.
-  //
-  virtual void begin_proof (uint64_t) {}
-
-=======
 enum ConclusionType { CONFLICT = 1, ASSUMPTIONS = 2, CONSTRAINT = 4 };
 
 // Proof tracer class to observer all possible proof events,
@@ -187,7 +141,6 @@
   virtual bool closed () { return true; }
   virtual void close () {}
   virtual void flush () {}
->>>>>>> 7699be33
 };
 
 } // namespace CaDiCaL
