--- conflicted
+++ resolved
@@ -1,12 +1,8 @@
 #ifndef _lratchecker_hpp_INCLUDED
 #define _lratchecker_hpp_INCLUDED
 
-<<<<<<< HEAD
-#include "tracer.hpp" // Alphabetically after 'lratchecker'.
-=======
 /*------------------------------------------------------------------------*/
 #include <unordered_map>
->>>>>>> 7699be33
 
 namespace CaDiCaL {
 
@@ -34,11 +30,7 @@
 
 /*------------------------------------------------------------------------*/
 
-<<<<<<< HEAD
-class LratChecker : public Tracer {
-=======
 class LratChecker : public StatTracer {
->>>>>>> 7699be33
 
   Internal *internal;
 
@@ -127,18 +119,6 @@
   LratChecker (Internal *);
   ~LratChecker ();
 
-<<<<<<< HEAD
-  void begin_proof (uint64_t) {}  // skip
- 
-  void add_original_clause (uint64_t, bool, const vector<int> &);
-
-  // check the proof chain for the new clause and add it to the checker
-  void add_derived_clause (uint64_t, bool, const vector<int> &,
-                           const vector<uint64_t> &);
-
-  // check if the clause is present and delete it from the checker
-  void delete_clause (uint64_t, bool, const vector<int> &);
-=======
   void connect_internal (Internal *i) override;
   void begin_proof (uint64_t) override {} // skip
 
@@ -154,7 +134,6 @@
   void delete_clause (uint64_t, bool, const vector<int> &) override;
   // check if the clause is present and delete it from the checker
   void weaken_minus (uint64_t, const vector<int> &) override;
->>>>>>> 7699be33
 
   // check if the clause is present and delete it from the checker
   void finalize_clause (uint64_t, const vector<int> &) override;
@@ -174,13 +153,9 @@
   void reset_assumptions () override;
 
   // check if all clauses have been deleted
-<<<<<<< HEAD
-  void finalize_proof (uint64_t);
-=======
   void finalize_proof (uint64_t) override;
 
   void conclude_proof (ConclusionType, const vector<uint64_t> &) override;
->>>>>>> 7699be33
 
   void print_stats () override;
   void dump (); // for debugging purposes only
