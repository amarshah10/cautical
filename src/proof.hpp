--- conflicted
+++ resolved
@@ -26,15 +26,9 @@
   bool redundant;
 
   // the 'tracers'
-<<<<<<< HEAD
-  vector<Tracer*> tracers;             // tracers (ie checker)
-  vector<FileTracer*> file_tracers;    // file tracers (ie lrat tracer)
-  LratBuilder *lratbuilder;            // special tracer
-=======
   vector<Tracer *> tracers;          // tracers (ie checker)
   vector<FileTracer *> file_tracers; // file tracers (ie lrat tracer)
   LratBuilder *lratbuilder;          // special tracer
->>>>>>> 7699be33
 
   void add_literal (int internal_lit); // add to 'clause'
   void add_literals (Clause *);        // add to 'clause'
@@ -57,14 +51,6 @@
   ~Proof ();
 
   void connect (LratBuilder *lb) { lratbuilder = lb; }
-<<<<<<< HEAD
-  void connect (FileTracer *t) { file_tracers.push_back (t); }
-  void connect (Tracer *t) { tracers.push_back (t); }
-
-  // Add original clauses to the proof (for online proof checking).
-  //
-  void add_original_clause (uint64_t, bool, const vector<int> &);
-=======
   void connect (Tracer *t) { tracers.push_back (t); }
   void disconnect (Tracer *t);
   // Add original clauses to the proof (for online proof checking).
@@ -77,20 +63,14 @@
   void add_assumption (int);
   void add_constraint (const vector<int> &);
   void reset_assumptions ();
->>>>>>> 7699be33
 
   // Add/delete original clauses to/from the proof using their original
   //  external literals (from external->eclause)
   //
-<<<<<<< HEAD
-  void add_external_original_clause (uint64_t, bool, const vector<int> &);
-  void delete_external_original_clause (uint64_t, bool, const vector<int> &);
-=======
   void add_external_original_clause (uint64_t, bool, const vector<int> &,
                                      bool restore = false);
   void delete_external_original_clause (uint64_t, bool,
                                         const vector<int> &);
->>>>>>> 7699be33
 
   // Add derived (such as learned) clauses to the proof.
   //
@@ -101,16 +81,11 @@
   void add_derived_clause (uint64_t, bool, const vector<int> &,
                            const vector<uint64_t> &);
 
-<<<<<<< HEAD
-
-  void delete_clause (uint64_t, bool, const vector<int> &);
-=======
   // deletion of clauses. It comes in several variants, depending if the
   // clause should be restored or not
   void delete_clause (uint64_t, bool, const vector<int> &);
   void weaken_minus (uint64_t, const vector<int> &);
   void weaken_plus (uint64_t, const vector<int> &);
->>>>>>> 7699be33
   void delete_unit_clause (uint64_t id, const int lit);
   void delete_clause (Clause *);
   void weaken_minus (Clause *);
@@ -124,17 +99,10 @@
 
   void finalize_proof (uint64_t);
   void begin_proof (uint64_t);
-<<<<<<< HEAD
-
-  // These two actually pretend to add and remove a clause.
-  //
-  void flush_clause (Clause *);           // remove falsified literals
-=======
   void conclude_proof (ConclusionType, const vector<uint64_t> &);
   // These two actually pretend to add and remove a clause.
   //
   void flush_clause (Clause *); // remove falsified literals
->>>>>>> 7699be33
   void strengthen_clause (Clause *, int, const vector<uint64_t> &);
   void otfs_strengthen_clause (Clause *, const vector<int> &,
                                const vector<uint64_t> &);
