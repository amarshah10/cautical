<<<<<<< HEAD
Version 1.7.5
-------------

 - Incremental lazy backtracking (ILB) enabled by `--ilb` allows
   to add new clauses incrementally while keeping the assignments
   on the trail.  Also works for assumptions (`--ilbassumptions`).

 - Reimplication (`--reimply`) fixes assignment levels of literals
   by "elevating" them (assigning a lower decision level and propating
   them out-of-order on this lower decision level).  Out-of-order
   assignments are introduced by chronological backtracking, adding
   external clauses during solving (e.g., by a user propagation)
   or simply by ILB. Reimplication improves quality of learned
   clauses and potentially shortens search in such cases.
   
 - A new proof tracer interface allows to add a proof `Tracer`
   through the API (via `connect_proof_tracer`). This feature
   allows to use custom proof tracers to process
   clausal proofs on-the-fly while solving.  Both proofs steps
   with proof antecedents (needed for instance for interpolation)
   as well as without (working direclty on DRAT level) are
   supported.
   
 - Reworked options for proof tracing to be less confusing.
   Support for DRAT, LRAT, FRAT and VeriPB (with or without
   antecedents).

Version 1.7.4
-------------

 - As `fork` and `wait` do not exist on Windows writing compressed files
   through `pipe/fork/exec/wait` has to be disabled for Windows cross
   compilation to go through.  Alternatively one could go back to `popen`
   for writing compressed files on Windows which however is not safe and
   therefore we simply decided to disable that feature for windows.
   Compressed file reading still (and as far we are aware safely) uses
   `popen` and thus also compiles for Windows.
=======
Version 1.7.4
-------------

- As `fork` and `wait` do not exist on Windows writing compressed files
  through `pipe/fork/exec/wait` has to be disabled for Windows cross
  compilation to go through.  Alternatively one could go back to `popen`
  for writing compressed files on Windows which however is not safe and
  therefore we simply decided to disable that feature for windows.
  Compressed file reading still (and as far we are aware safely) uses
  `popen` and thus also compiles for Windows.
>>>>>>> a9305c2f

Version 1.7.3
-------------

 - Replaced the unsafe `popen` approach for compressed file writing
   with an explicit `pipe/fork/exec/waitpid` flow and accordingly
   removed the `--safe` configuration option again.

Version 1.7.2
-------------

- Configuration option `--safe` disables writing to a file
  through `popen` which makes library usage safer.

Version 1.7.1
-------------

 - Added support for VeriPB proofs (--lrat --lratveripb).

 - Various fixes: LRAT proofs for constrain (which previously were
   not traced correctly); internal-external mapping issues for LRAT
   (worked for user propagator but now also in combination with LRAT);
   further minor bug fixes.

 - Added support for LRAT + external propagator in combination.

Version 1.7.0
-------------

 - Added native LRAT support.

Version 1.6.0
-------------

 - Added IPASIR-UP functions to the API to support external propagation,
   external decisions, and clause addition during search.
   For more details see the following paper at SAT 2023:

   Katalin Fazekas, Aina Niemetz, Mathias Preiner, Markus Kirchweger,
   Stefan Szeider and Armin Biere. IPASIR-UP: User Propagators for CDCL.

 - During decisions the phase set by 'void phase (int lit)' has now
   higher precedence than the initial phase set by options 'phase' and
   'forcephase'.

Version 1.5.6
-------------

 - Clang formatted all source code (and fixed one failing regression
   test by disabling 'otfs' for it).

 - Implementing OTFS during conflict analysis (--otfs).

 - The last literal set by vivification is instantiated (--vivifyinst).

 - more accurate tracking of binary clauses in watch lists by updating
   the size in watch lists.

Version 1.5.4
-------------

- Picking highest score literal in assumed clause ('constrain')
  and caching of satisfied literal by moving them to the front.

- Added 'bool flippable (int lit)' to API.

- Fixed 'val' to return 'lit' or '-lit' and not just '-1' and '1'.

- Allowing 'fixed' between 'constrain' in 'mobical'.

- Fixed LZMA magic header.

- Added 'bool flip (int lit)' to API.

- Fixed different garbage collection times with and without
  clause IDs (with './configure -l' or just './configure').
  This solves issue #44 by John Reeves.  At the same time
  made sure to trigger garbage collection independent on the
  number of clause header bytes by relying on the number of
  garbage literals instead.

- Fixed 'mmap' usage for FreeBSD (#48 issue of 'yurivict').

- Removed several compiler warnings when using newer compilers,
  including gcc-11, gcc-12, clang-14, and clang-15.

- Replaced 'sprintf' by 'snprintf' to avoid warning on MacOS
  (thanks to Marijn for bringing this up).

- Assigning a C 'FILE' pointer to 'stdout' during initialization
  fails on MacOS and thus separated declaration and initialization.

- Fixed random seed initialization from MAC address issue #47
  as used by 'mobical' which produces segmentation faults
  (thanks to Sam Bayless for pointing this out).

Version 1.5.2
-------------

- Updates to documentation and copyright.

Version 1.5.2
-------------

- More copyright updates in banner.

- Fixed MinGW cross-compilation (see 'BUILD.md').

Version 1.5.1
-------------

- Fixed copyright and added two regression traces.

Version 1.5.0
-------------

- Added 'constrain' API call described in our FMCAD'21 paper.

- Replaced "`while () push_back ()`" with "`if () resize ()`" idiom
  (thanks go to Alexander Smal for pointing this out).<|MERGE_RESOLUTION|>--- conflicted
+++ resolved
@@ -1,5 +1,21 @@
-<<<<<<< HEAD
-Version 1.7.5
+Version 2.0.0-rc-2
+------------------
+
+- Making progress to formal 2.0 release with minor fixes for
+  different platforms and compilers.
+
+Version 1.7.4
+-------------
+
+- As `fork` and `wait` do not exist on Windows writing compressed files
+  through `pipe/fork/exec/wait` has to be disabled for Windows cross
+  compilation to go through.  Alternatively one could go back to `popen`
+  for writing compressed files on Windows which however is not safe and
+  therefore we simply decided to disable that feature for windows.
+  Compressed file reading still (and as far we are aware safely) uses
+  `popen` and thus also compiles for Windows.
+
+Version 1.7.3
 -------------
 
  - Incremental lazy backtracking (ILB) enabled by `--ilb` allows
@@ -25,36 +41,6 @@
  - Reworked options for proof tracing to be less confusing.
    Support for DRAT, LRAT, FRAT and VeriPB (with or without
    antecedents).
-
-Version 1.7.4
--------------
-
- - As `fork` and `wait` do not exist on Windows writing compressed files
-   through `pipe/fork/exec/wait` has to be disabled for Windows cross
-   compilation to go through.  Alternatively one could go back to `popen`
-   for writing compressed files on Windows which however is not safe and
-   therefore we simply decided to disable that feature for windows.
-   Compressed file reading still (and as far we are aware safely) uses
-   `popen` and thus also compiles for Windows.
-=======
-Version 1.7.4
--------------
-
-- As `fork` and `wait` do not exist on Windows writing compressed files
-  through `pipe/fork/exec/wait` has to be disabled for Windows cross
-  compilation to go through.  Alternatively one could go back to `popen`
-  for writing compressed files on Windows which however is not safe and
-  therefore we simply decided to disable that feature for windows.
-  Compressed file reading still (and as far we are aware safely) uses
-  `popen` and thus also compiles for Windows.
->>>>>>> a9305c2f
-
-Version 1.7.3
--------------
-
- - Replaced the unsafe `popen` approach for compressed file writing
-   with an explicit `pipe/fork/exec/waitpid` flow and accordingly
-   removed the `--safe` configuration option again.
 
 Version 1.7.2
 -------------
