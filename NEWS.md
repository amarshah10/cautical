--- conflicted
+++ resolved
@@ -1,7 +1,6 @@
-Version 1.7.2
+Version 1.7.4
 -------------
 
-<<<<<<< HEAD
  - ILB (--ilb)
    Incremental lazy backtracking allows to add new clauses
    incrementally while keeping the assignments on the trail.
@@ -12,7 +11,10 @@
    Out of order assignments can happen because of chronological
    backtracking, external propagation or ILB. Improves quality
    of learned clauses and shortens search in these cases.
-=======
+
+Version 1.7.3
+-------------
+
 - Replaced the unsafe `popen` approach for compressed file writing
   with an explicit `pipe/fork/exec/waitpid` flow and accordingly
   removed the `--safe` configuration option again.
@@ -22,7 +24,6 @@
 
 - Configuration option `--safe` disables writing to a file
   through `popen` which makes library usage safer.
->>>>>>> 054b516d
 
 Version 1.7.1
 -------------
